--- conflicted
+++ resolved
@@ -185,16 +185,8 @@
 from rich.console import Group
 from rich.rule import Rule
 
-<<<<<<< HEAD
-from bbs import BBS_ART, scrolling_text, flash_text, run_hypnotic_progress, clear_screen
-from network import (
-    NetworkManager, scan_network, probe_target, perform_webrequest,
-    execute_shell_command, get_network_interfaces
-)
-=======
 from bbs import BBS_ART, scrolling_text, flash_text, run_hypnotic_progress, clear_screen, glitchy_text
 from network import NetworkManager, scan_network, probe_target, perform_webrequest, execute_shell_command
->>>>>>> 53c9414f
 from ipfs import pin_to_ipfs, verify_ipfs_pin
 
 # --- VERSIONING ---
