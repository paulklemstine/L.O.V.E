--- conflicted
+++ resolved
@@ -311,8 +311,6 @@
                 log_event(f"Applying default {penalty_seconds}s cooldown to {model}.")
 
         except Exception as e:
-<<<<<<< HEAD
-=======
             result_text = f"Error during hypnotic progress wrapper: {e}"
 
     if result_text and result_text.startswith("Error:"):
@@ -413,7 +411,6 @@
                 log_event(f"Applying default {penalty_seconds}s cooldown to {model}.")
 
         except Exception as e:
->>>>>>> d43b399b
             last_exception = e
             log_event(f"An unexpected error occurred during LLM call with {model}: {e}", level="ERROR")
             if console: console.print(f"[red]An unexpected error occurred with {model}. Trying next interface...[/red]")
@@ -429,14 +426,11 @@
              error_msg_text += f"\nLast error from '{model}' (exit code {last_exception.returncode}):\n{last_exception.stderr}"
         else:
              error_msg_text += f"\nLast known error from '{model}':\n{last_exception}"
-<<<<<<< HEAD
-=======
 
     if console:
         console.print(Panel(error_msg_text, title="[bold red]SYSTEM FAULT[/bold red]", border_style="red"))
     else:
         print(f"LLM query failed: {error_msg_text}")
->>>>>>> d43b399b
 
     if console:
         console.print(Panel(error_msg_text, title="[bold red]SYSTEM FAULT[/bold red]", border_style="red"))
