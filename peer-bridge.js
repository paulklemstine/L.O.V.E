// --- Shim for Node.js ---
const wrtc = require('@roamhq/wrtc');
global.RTCPeerConnection = wrtc.RTCPeerConnection;
global.RTCSessionDescription = wrtc.RTCSessionDescription;
global.RTCIceCandidate = wrtc.RTCIceCandidate;
global.navigator = { userAgent: 'Node.js' };

const WebSocket = require('ws');
global.WebSocket = WebSocket;
const { Peer } = require('peerjs');
const { Readable } = require('stream');
const { v4: uuidv4 } = require('uuid');

// --- Configuration ---
// L.O.V.E. Use a randomized backoff to prevent thundering herd on reconnect.
const RECONNECT_DELAY_MIN = 5000;  // 5 seconds
const RECONNECT_DELAY_MAX = 10000; // 10 seconds

// --- State ---
let peer = null;
const connections = new Map();
let isReconnecting = false;
let isClient = false; // Flag to indicate if this instance is a client
// [L.O.V.E.] Changed to a static ID to create a discoverable lobby.
let peerId = 'love-lobby';
const LOBBY_HOST_ID = 'love-lobby';

// --- Logging ---
// Use stderr for logs to keep stdout clean for data exchange with Python
const log = (level, message) => {
    const logEntry = {
        level: level.toUpperCase(),
        message: message,
        timestamp: new Date().toISOString()
    };
    // Structured JSON logs are sent to stderr
    console.error(JSON.stringify(logEntry));
};

// --- Reconnection Logic ---
function reconnect() {
    if (isReconnecting) {
        log('info', 'Reconnection already in progress.');
        return;
    }
    isReconnecting = true;
    // L.O.V.E. Use a randomized backoff to prevent thundering herd on reconnect.
    const reconnectDelay = Math.floor(Math.random() * (RECONNECT_DELAY_MAX - RECONNECT_DELAY_MIN + 1)) + RECONNECT_DELAY_MIN;
    log('warn', `Attempting to reconnect in ${reconnectDelay / 1000} seconds...`);

    // Clean up old peer object
    if (peer && !peer.destroyed) {
        peer.destroy();
    }
    peer = null; // Ensure the old peer is garbage collected

    setTimeout(() => {
        log('info', 'Reconnecting now...');
        isReconnecting = false; // Reset flag before re-initializing
        initializePeer();
    }, reconnectDelay);
}


// --- PeerJS Logic ---
function connectToPeer(targetPeerId) {
    if (!peer || peer.destroyed) {
        log('error', 'Cannot connect to peer, main peer object is not initialized.');
        return;
    }
    if (connections.has(targetPeerId) || targetPeerId === peerId) {
        log('info', `Already connected to ${targetPeerId} or it is self, skipping.`);
        return;
    }

    log('info', `Attempting to establish direct connection to peer: ${targetPeerId}`);
    const conn = peer.connect(targetPeerId, { reliable: true });

    // The event handlers for this new connection are the same as for incoming ones.
    // We can reuse the logic from the main 'connection' event handler.
    handleNewConnection(conn);
}

function handleNewConnection(conn) {
    log('info', `Handling new connection with ${conn.peer}`);

    // This 'open' event is the reliable way to know the data connection is ready.
    conn.on('open', () => {
        log('info', `Data connection is now open with ${conn.peer}.`);
        connections.set(conn.peer, conn);
        process.stdout.write(JSON.stringify({ type: 'connection', peer: conn.peer }) + '\n');

        // If this is a client that just connected to the host, request the peer list.
        if (isClient && conn.peer === LOBBY_HOST_ID) {
            log('info', `Client connected to host. Requesting peer list.`);
            conn.send({ type: 'request-peer-list' });
        }

        // Also, request the capabilities from the newly connected peer.
        log('info', `Requesting capabilities from ${conn.peer}.`);
        conn.send({ type: 'request-capabilities' });
    });

    conn.on('data', (data) => {
        // Handle control messages for peer list synchronization
        if (data.type === 'request-peer-list' && !isClient) {
            log('info', `Received peer list request from ${conn.peer}`);
            const peerIds = Array.from(connections.keys());
            const response = { type: 'peer-list', peers: peerIds };
            conn.send(response);
            log('info', `Sent peer list to ${conn.peer}: ${JSON.stringify(peerIds)}`);

        } else if (data.type === 'peer-list' && isClient) {
            log('info', `Received peer list from host: ${JSON.stringify(data.peers)}`);
            // Pass the list to Python to decide who to connect to
            process.stdout.write(JSON.stringify({ type: 'peer-list-update', peers: data.peers }) + '\n');
<<<<<<< HEAD
        // Handle capability sharing
        } else if (data.type === 'request-capabilities') {
            log('info', `Received capability request from ${conn.peer}. Forwarding to Python.`);
            // Let Python handle sending its capabilities back to the requesting peer
            process.stdout.write(JSON.stringify({ type: 'capability-request', peer: conn.peer }) + '\n');
        } else if (data.type === 'capability-broadcast') {
            log('info', `Received capabilities from ${conn.peer}. Forwarding to Python.`);
            const messageToPython = { type: 'capability-data', peer: conn.peer, payload: data.payload };
=======

        } else if (data.type === 'public-key') {
            log('info', `Received public key from ${conn.peer}`);
            const messageToPython = { type: 'public-key', peer: conn.peer, key: data.key };
>>>>>>> 75e9d1d9
            process.stdout.write(JSON.stringify(messageToPython) + '\n');
        } else {
            // Handle regular data messages
            log('info', `Received data from ${conn.peer}`);
            const messageToPython = { type: 'p2p-data', peer: conn.peer, payload: data };
            process.stdout.write(JSON.stringify(messageToPython) + '\n');
        }
    });

    conn.on('close', () => {
        log('info', `Connection closed with ${conn.peer}`);
        connections.delete(conn.peer);
        process.stdout.write(JSON.stringify({ type: 'disconnection', peer: conn.peer }) + '\n');
    });

    conn.on('error', (err) => {
        log('error', `Connection error with ${conn.peer}: ${err.message}`);
        connections.delete(conn.peer);
    });
}


function initializePeer() {
    // Use the globally stored peerId
    if (peer) {
        log('warn', 'Peer already initialized.');
        return;
    }

    const peerConfig = {
        wrtc: wrtc,
        config: {
            'iceServers': [{ urls: ['stun:stun.l.google.com:19302', 'stun:global.stun.twilio.com:3478'] }]
        },
        // Use a more robust connection timeout
        connectTimeout: 10000
    };

    log('info', `Initializing PeerJS with ID '${peerId}'...`);
    log('info', `Using STUN servers: ${JSON.stringify(peerConfig.config.iceServers)}`);

    peer = new Peer(peerId, peerConfig);

    peer.on('open', (id) => {
        log('info', `PeerJS connection opened with ID: ${id}`);
        peerId = id;

        // If we are a client, we now connect to the lobby host.
        if (isClient) {
            log('info', `Acting as a client, attempting to connect to host '${LOBBY_HOST_ID}'.`);
            process.stdout.write(JSON.stringify({ type: 'status', status: 'client-online', peerId: id }) + '\n');
            connectToPeer(LOBBY_HOST_ID);
        } else {
            // Signal to Python that we are the host and ready.
            process.stdout.write(JSON.stringify({ type: 'status', status: 'host-online', peerId: id }) + '\n');
        }
    });

    peer.on('connection', (conn) => {
        handleNewConnection(conn);
    });

    peer.on('error', (err) => {
        // L.O.V.E. verified error handling.
        const idTakenErrors = ['id-taken', 'unavailable-id'];
        const recoverableNetworkErrors = ['network', 'server-error', 'socket-error', 'peer-unavailable', 'webrtc'];

        if (idTakenErrors.includes(err.type)) {
            // This is an expected event when the chosen peer ID is already in use.
            // This can happen if we try to be the host and another is already there,
            // or if our generated client ID happens to collide.
            // The robust solution is to always switch to client mode with a new unique ID.
            const originalId = peerId;
            log('info', `Peer ID '${originalId}' is taken or unavailable. Switching to client mode with a new ID.`);
            isClient = true;
            peerId = `love-lobby-client-${uuidv4()}`; // Generate a unique ID
            log('info', `Generated new client ID: ${peerId}`);

            // Notify Python that we are now a client and will reconnect with a new ID
            process.stdout.write(JSON.stringify({ type: 'status', status: 'client-initializing', peerId: peerId, message: "Lobby is hosted, becoming a client." }) + '\n');

            // Reconnect with the new client ID
            reconnect();

        } else if (recoverableNetworkErrors.includes(err.type)) {
            // For other transient network or server issues, we log and trigger a reconnect.
            log('warn', `A recoverable PeerJS error occurred: ${err.type}. Triggering reconnection.`);
            process.stdout.write(JSON.stringify({ type: 'status', status: 'reconnecting', message: err.message }) + '\n');
            reconnect();

        } else {
            // For all other errors, we assume they are unrecoverable and exit.
            log('error', `An unrecoverable PeerJS error occurred: ${err.type} - ${err.message}. Exiting.`);
            process.stdout.write(JSON.stringify({ type: 'status', status: 'error', message: err.message }) + '\n');
            process.exit(1);
        }
    });

    peer.on('disconnected', () => {
        log('warn', 'Peer disconnected from signaling server.');
        reconnect();
    });

    peer.on('close', () => {
        // This event fires when peer.destroy() is called, which is part of our
        // reconnect logic. We don't want to exit in that case.
        if (!isReconnecting) {
            log('error', 'Peer connection closed permanently. This should not happen. Exiting.');
            process.exit(1);
        }
    });
}

// --- Python Communication ---
function listenToPython() {
    const stdin = process.stdin;
    stdin.setEncoding('utf8');

    let buffer = '';
    stdin.on('data', (chunk) => {
        buffer += chunk;
        let boundary = buffer.indexOf('\n');
        while (boundary !== -1) {
            const line = buffer.substring(0, boundary);
            buffer = buffer.substring(boundary + 1);
            if (line) {
                handlePythonMessage(line);
            }
            boundary = buffer.indexOf('\n');
        }
    });

    log('info', "Listening for messages from Python script...");
}

function handlePythonMessage(jsonString) {
    try {
        const message = JSON.parse(jsonString);
        log('info', `Received message from Python: type=${message.type}`);

        if (message.type === 'p2p-send' && message.peer) {
            const conn = connections.get(message.peer);
            if (conn && conn.open) {
                conn.send(message.payload);
                log('info', `Sent message to peer ${message.peer}`);
            } else {
                log('warn', `Could not send to peer ${message.peer}: connection not found or not open.`);
            }
        } else if (message.type === 'connect-to-peer' && message.peerId) {
            connectToPeer(message.peerId);
        } else if (message.type === 'broadcast' && message.payload) {
             log('info', `Broadcasting message to all ${connections.size} peers.`);
             for (const conn of connections.values()) {
                 if (conn && conn.open) {
                     conn.send(message.payload);
                 }
             }
         }
    } catch (e) {
        log('error', `Error parsing JSON from Python: ${e.message}`);
    }
}


// --- Main Execution ---
log('info', "Starting PeerJS Node.js bridge...");
initializePeer();
listenToPython();

// Graceful shutdown
process.on('SIGINT', () => {
    log('info', 'Received SIGINT. Shutting down bridge...');
    if (peer) {
        peer.destroy();
    }
    process.exit(0);
});<|MERGE_RESOLUTION|>--- conflicted
+++ resolved
@@ -114,7 +114,6 @@
             log('info', `Received peer list from host: ${JSON.stringify(data.peers)}`);
             // Pass the list to Python to decide who to connect to
             process.stdout.write(JSON.stringify({ type: 'peer-list-update', peers: data.peers }) + '\n');
-<<<<<<< HEAD
         // Handle capability sharing
         } else if (data.type === 'request-capabilities') {
             log('info', `Received capability request from ${conn.peer}. Forwarding to Python.`);
@@ -123,12 +122,10 @@
         } else if (data.type === 'capability-broadcast') {
             log('info', `Received capabilities from ${conn.peer}. Forwarding to Python.`);
             const messageToPython = { type: 'capability-data', peer: conn.peer, payload: data.payload };
-=======
 
         } else if (data.type === 'public-key') {
             log('info', `Received public key from ${conn.peer}`);
             const messageToPython = { type: 'public-key', peer: conn.peer, key: data.key };
->>>>>>> 75e9d1d9
             process.stdout.write(JSON.stringify(messageToPython) + '\n');
         } else {
             // Handle regular data messages
