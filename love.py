--- conflicted
+++ resolved
@@ -3256,7 +3256,6 @@
                     elif lead_type == 'path':
                         llm_command = f"analyze_fs {value}"
 
-<<<<<<< HEAD
                 llm_command_dict = run_llm(cognitive_prompt, purpose="autopilot")
                 llm_command = llm_command_dict.get("result")
 
@@ -3341,12 +3340,6 @@
                     break
                 else:
                     error = f"Unknown command: {command}"
-=======
-                    if llm_command:
-                        log_event(f"Prioritizing lead from Proactive Agent: {llm_command}", level="INFO")
-                        console.print(Panel(f"[bold cyan]Prioritizing new lead from Proactive Agent: [white]{llm_command}[/white][/bold cyan]", title="[bold magenta]PROACTIVE LEAD[/bold magenta]", border_style="magenta"))
-                        save_state(console) # Save state after removing the lead
->>>>>>> c95fa174
 
 
             # 2. Network Reconnaissance Prioritization
