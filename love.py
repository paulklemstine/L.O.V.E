--- conflicted
+++ resolved
@@ -222,10 +222,7 @@
     _install_pip_package("pyyaml")
     _install_pip_package("skyvern")
     _install_pip_package("pycvesearch")
-<<<<<<< HEAD
     _install_pip_package("horde-client")
-=======
->>>>>>> 29f80504
     _install_pip_package("scapy")
 
 
