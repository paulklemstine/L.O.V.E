import logging
import random
from concurrent.futures import as_completed, ThreadPoolExecutor
import subprocess
import sys
<<<<<<< HEAD
import asyncio
import aiohttp
=======
import time
import uuid
>>>>>>> 03c251a4


def _install_dependencies():
    """Installs the aioipfs library if not already installed."""
    try:
        import aioipfs
    except ImportError:
        print("aioipfs library not found. Installing...")
        subprocess.check_call([sys.executable, "-m", "pip", "install", "aioipfs"])

_install_dependencies()

import aioipfs
from rich.console import Console

from bbs import run_hypnotic_progress


async def get_ipfs_client(console):
    """Initializes and returns an IPFS client, handling potential errors."""
    try:
        # Attempt to connect to the default API address
        client = aioipfs.AsyncIPFS(maddr='/ip4/127.0.0.1/tcp/5001')
        await client.version() # A simple command to check if the daemon is responsive
        logging.info("Successfully connected to IPFS daemon.")
        return client
    except aiohttp.client_exceptions.ClientConnectorError:
        logging.error("IPFS daemon not running or API is not accessible.")
        if console:
            console.print("[bold red]IPFS Error:[/bold red] Could not connect to the IPFS daemon.")
            console.print("[yellow]Please ensure the IPFS daemon is running (`ipfs daemon`) and accessible.[/yellow]")
        else:
            print("ERROR: Could not connect to the IPFS daemon. Please ensure it's running.")
        return None
    except Exception as e:
        logging.critical(f"An unexpected error occurred while connecting to IPFS: {e}")
        if console:
            console.print(f"[bold red]An unexpected and critical error occurred with IPFS: {e}[/bold red]")
        else:
            print(f"CRITICAL IPFS ERROR: {e}")
        return None

async def pin_to_ipfs(content, console=None):
    """Adds and pins content (bytes) to IPFS, returning the IPFS hash (CID)."""
    client = await get_ipfs_client(console)
    if not client:
        return None

    try:
        result = await client.add_bytes(content)
        cid = result['Hash']
        logging.info(f"Content successfully pinned to IPFS with CID: {cid}")
        return cid
    except Exception as e:
        logging.error(f"Failed to pin content to IPFS: {e}")
        if console:
            console.print(f"[bold red]IPFS pinning failed:[/bold red] {e}")
        else:
            print(f"IPFS pinning failed: {e}")
        return None
    finally:
        if client:
            await client.close()


async def get_from_ipfs(cid, console=None):
    """Retrieves content from IPFS given a CID."""
    client = await get_ipfs_client(console)
    if not client:
        return None

    try:
        content = await client.cat(cid, timeout=30)
        logging.info(f"Successfully retrieved content from IPFS for CID: {cid}")
        return content
    except aioipfs.exceptions.Error as e:
        # This handles cases where the CID is not found or other IPFS errors
        logging.error(f"Failed to retrieve content from IPFS for CID {cid}: {e}")
        if console:
            console.print(f"[bold red]IPFS Retrieval Failed:[/bold red] Could not get content for CID [white]{cid}[/white].")
            console.print(f"[red]Error details: {e}[/red]")
        else:
            print(f"IPFS Retrieval Failed for CID {cid}: {e}")
        return None
    except Exception as e:
        logging.error(f"An unexpected error occurred during IPFS retrieval: {e}")
        if console:
            console.print(f"[bold red]An unexpected error occurred during IPFS retrieval: {e}[/bold red]")
        else:
            print(f"An unexpected error occurred during IPFS retrieval: {e}")
        return None
    finally:
        if client:
            await client.close()


async def verify_ipfs_pin(cid, console):
    """Verifies a CID is available on public gateways."""
    gateways = [
        "https://ipfs.io/ipfs/",
        "https://gateway.pinata.cloud/ipfs/",
        "https://cloudflare-ipfs.com/ipfs/",
    ]
    random.shuffle(gateways)

    logging.info(f"Verifying CID {cid} on public gateways...")
    if console:
        console.print(f"Verifying CID [bold white]{cid}[/bold white] on public gateways...")

    async def _verify_task():
        """The actual verification logic for a single gateway."""
        async with aiohttp.ClientSession() as session:
            tasks = [session.head(f"{gateway}{cid}", timeout=20) for gateway in gateways]
            for future in asyncio.as_completed(tasks):
                try:
                    response = await future
                    if response.status >= 200 and response.status < 300:
                        logging.info(f"CID {cid} confirmed on gateway: {response.url.host}")
                        return True, str(response.url)
                except Exception as e:
                    logging.warning(f"Gateway failed to verify CID {cid}: {e}")
            return False, None

    try:
        if console:
            verified, gateway_url = await run_hypnotic_progress(
                f"Confirming network propagation for CID...",
                _verify_task()
            )
        else:
            print("Confirming network propagation...")
            verified, gateway_url = await _verify_task()

        if verified:
            if console:
                console.print(f"[bold green]Propagation confirmed on gateway:[/bold green] [underline]{gateway_url}[/underline]")
            else:
                print(f"Propagation confirmed on: {gateway_url}")
            return True
        else:
            if console:
                console.print("[bold yellow]Warning:[/bold yellow] Could not confirm CID on any public gateways. It may take more time to propagate.")
            else:
                print("Warning: Could not confirm CID on public gateways.")
            logging.warning(f"Failed to verify CID {cid} on all tested gateways.")
            return False
    except Exception as e:
        if console:
            console.print(f"[bold red]An unexpected error occurred during IPFS verification: {e}[/bold red]")
        else:
            print(f"An unexpected error occurred during IPFS verification: {e}")
        logging.error(f"Unexpected verification error for CID {cid}: {e}")
        return False

# --- Decentralized Storage with Encryption ---

from Crypto.PublicKey import RSA
from Crypto.Cipher import PKCS1_OAEP
import json

class DecentralizedStorage:
    """
    Manages storing and retrieving encrypted data on IPFS.
    - Encrypts data using a public RSA key for confidentiality.
    - Decrypts data using the corresponding private RSA key.
    - Pins and retrieves data from an IPFS node.
    """
    def __init__(self, ipfs_client, public_key_path="creator_public.pem", private_key_path="creator_private.pem", console=None):
        self.client = ipfs_client
        self.console = console
        self.public_key = self._load_public_key(public_key_path)
        self.private_key = self._load_private_key(private_key_path)

    def _load_public_key(self, key_path):
        """Loads an RSA public key from a PEM file."""
        try:
            with open(key_path, "rb") as f:
                return RSA.import_key(f.read())
        except (IOError, ValueError) as e:
            if self.console:
                self.console.print(f"[bold red]Error loading public key '{key_path}': {e}[/bold red]")
            logging.error(f"Failed to load public key from {key_path}: {e}")
            return None

    def _load_private_key(self, key_path):
        """Loads an RSA private key from a PEM file."""
        try:
            with open(key_path, "rb") as f:
                return RSA.import_key(f.read())
        except (IOError, ValueError) as e:
            # Private key is optional for storing data, so this is a warning.
            if self.console:
                self.console.print(f"[yellow]Warning: Could not load private key '{key_path}'. Retrieval will not be possible. {e}[/yellow]")
            logging.warning(f"Could not load private key from {key_path}: {e}")
            return None

    def store_data(self, data: bytes) -> str | None:
        """
        Encrypts data with the public key and pins it to IPFS.
        Returns the CID of the stored, encrypted data.
        """
        if not self.public_key:
            if self.console:
                self.console.print("[bold red]Cannot store data: Public key is not loaded.[/bold red]")
            return None
        if not self.client:
            if self.console:
                self.console.print("[bold red]Cannot store data: IPFS client is not available.[/bold red]")
            return None

        try:
            # Encrypt the data
            cipher_rsa = PKCS1_OAEP.new(self.public_key)
            encrypted_data = cipher_rsa.encrypt(data)

            # Pin the encrypted data to IPFS
            cid = pin_to_ipfs(encrypted_data, self.console)
            return cid
        except Exception as e:
            if self.console:
                self.console.print(f"[bold red]Failed to encrypt and store data: {e}[/bold red]")
            logging.error(f"Failed during data encryption and IPFS pinning: {e}")
            return None

    def retrieve_data(self, cid: str) -> bytes | None:
        """
        Retrieves encrypted data from IPFS and decrypts it with the private key.
        Returns the original, decrypted data.
        """
        if not self.private_key:
            if self.console:
                self.console.print("[bold red]Cannot retrieve data: Private key is not loaded.[/bold red]")
            return None
        if not self.client:
            if self.console:
                self.console.print("[bold red]Cannot retrieve data: IPFS client is not available.[/bold red]")
            return None

        try:
            # Get the encrypted data from IPFS
            encrypted_data = get_from_ipfs(cid, self.console)
            if not encrypted_data:
                return None # Error message is handled by get_from_ipfs

            # Decrypt the data
            cipher_rsa = PKCS1_OAEP.new(self.private_key)
            decrypted_data = cipher_rsa.decrypt(encrypted_data)
            return decrypted_data
        except ValueError as e:
            # This commonly occurs if the wrong key is used for decryption
            if self.console:
                self.console.print(f"[bold red]Decryption failed for CID {cid}. The data may be corrupted or the wrong key is being used.[/bold red]")
                self.console.print(f"[red]Error details: {e}[/red]")
            logging.error(f"Decryption failed for CID {cid}: {e}")
            return None
        except Exception as e:
            if self.console:
                self.console.print(f"[bold red]Failed to retrieve and decrypt data for CID {cid}: {e}[/bold red]")
            logging.error(f"Failed during data retrieval and decryption for CID {cid}: {e}")
            return None

class DataManifest:
    """
    Manages a manifest of data stored in decentralized storage.
    The manifest is a JSON file that tracks metadata for each piece of data,
    including its description, CID, and timestamp. The manifest itself is
    stored on IPFS, providing a single, updatable entry point to all
    of the agent's decentralized intelligence.
    """
    def __init__(self, storage: DecentralizedStorage, console=None):
        self.storage = storage
        self.console = console
        self.manifest_cid = None
        self.manifest_data = {"version": "1.0", "entries": {}}

    def load_manifest(self, cid: str):
        """Loads an existing manifest from a given CID."""
        if self.console:
            self.console.print(f"Attempting to load manifest from CID: {cid}")

        decrypted_data = self.storage.retrieve_data(cid)
        if decrypted_data:
            try:
                self.manifest_data = json.loads(decrypted_data)
                self.manifest_cid = cid
                if self.console:
                    self.console.print(f"[green]Successfully loaded and decrypted manifest.[/green]")
                return True
            except json.JSONDecodeError as e:
                if self.console:
                    self.console.print(f"[bold red]Failed to parse manifest JSON from CID {cid}: {e}[/bold red]")
                return False
        return False

    def add_entry(self, description: str, cid: str, data_type: str = "intelligence_report"):
        """Adds a new entry to the manifest and saves the updated manifest."""
        entry_id = str(uuid.uuid4())
        self.manifest_data["entries"][entry_id] = {
            "description": description,
            "cid": cid,
            "data_type": data_type,
            "timestamp": time.time()
        }
        return self.save_manifest()

    def save_manifest(self) -> str | None:
        """Saves the current manifest to IPFS and returns the new manifest CID."""
        try:
            manifest_bytes = json.dumps(self.manifest_data, indent=4).encode('utf-8')
            new_cid = self.storage.store_data(manifest_bytes)
            if new_cid:
                self.manifest_cid = new_cid
                if self.console:
                    self.console.print(f"Manifest saved. New CID: [bold white]{new_cid}[/bold white]")
            return new_cid
        except Exception as e:
            if self.console:
                self.console.print(f"[bold red]Failed to save manifest: {e}[/bold red]")
            return None

    def get_entry(self, entry_id: str):
        """Retrieves a specific entry from the manifest."""
        return self.manifest_data["entries"].get(entry_id)

    def get_all_entries(self):
        """Returns all entries in the manifest."""
        return self.manifest_data["entries"]<|MERGE_RESOLUTION|>--- conflicted
+++ resolved
@@ -3,13 +3,10 @@
 from concurrent.futures import as_completed, ThreadPoolExecutor
 import subprocess
 import sys
-<<<<<<< HEAD
 import asyncio
 import aiohttp
-=======
 import time
 import uuid
->>>>>>> 03c251a4
 
 
 def _install_dependencies():
