import os
import sys
import subprocess
import re
import time
import json
import shutil
import traceback
import requests
import logging
import asyncio
import random
import aiohttp
import csv
import io
from datasets import load_dataset

from rich.console import Console
from rich.panel import Panel
from rich.progress import Progress, BarColumn, TextColumn, DownloadColumn, TransferSpeedColumn
from bbs import run_hypnotic_progress
from huggingface_hub import hf_hub_download
from display import create_api_error_panel
from huggingface_hub import hf_hub_download
from core.capabilities import CAPS
from ipfs import pin_to_ipfs_sync
from core.token_utils import count_tokens_for_api_models
from core.logging import log_event
from display import WaitingAnimation
# --- NEW REASONING FUNCTION ---
async def execute_reasoning_task(prompt: str) -> dict:
    """
    Exclusively uses the run_llm function for a reasoning task.
    This is the new primary pathway for the GeminiReActEngine.
    """
    console = Console()
    prompt_cid = pin_to_ipfs_sync(prompt.encode('utf-8'), console)
    response_cid = None
    try:
        log_event("Initiating reasoning task via run_llm.", "INFO")

        # Get the fully initialized run_llm function to avoid circular dependency issues.
        llm_api = get_llm_api()
        response = await llm_api(prompt, purpose="reasoning")
<<<<<<< HEAD
=======

        log_event(f"DEBUG: llm_api returned type: {type(response_dict)}", "INFO")
        if isinstance(response_dict, dict):
            log_event(f"DEBUG: llm_api returned keys: {response_dict.keys()}", "INFO")

>>>>>>> ca801bfb

        if response and response.get("result"):
            log_event("Reasoning task successful.", "INFO")
            # The CIDs are already in the response from run_llm
            return response
        else:
            raise Exception("run_llm did not return a valid result.")

    except TypeError as e:
        log_event(f"Caught TypeError in reasoning task: {e}\n{traceback.format_exc()}", "CRITICAL")
        console.print(create_api_error_panel("reasoning_core", f"Caught TypeError: {e}", "reasoning"))
        return {"result": None, "prompt_cid": prompt_cid, "response_cid": None}
    except Exception as e:
        log_event(f"An error occurred during reasoning task: {e}", "CRITICAL")
        console.print(create_api_error_panel("reasoning_core", str(e), "reasoning"))
        return {"result": None, "prompt_cid": prompt_cid, "response_cid": None}


# --- CONFIGURATION & GLOBALS ---
# A list of local GGUF models to try in sequence. If the first one fails
# (e.g., due to insufficient VRAM), the script will fall back to the next.
HARDWARE_TEST_MODEL_CONFIG = {
    "id": "TheBloke/TinyLlama-1.1B-Chat-v1.0-GGUF",
    "filename": "tinyllama-1.1b-chat-v1.0.Q2_K.gguf"
}

# https://ai.google.dev/gemini-api/docs/models/gemini
MODEL_CONTEXT_SIZES = {
    # Gemini Models
    "gemini-2.5-pro": 1000000,
    "gemini-2.5-flash": 1000000,
    "gemini-2.5-flash-lite": 1000000,

    # Local Models
    "bartowski/Llama-3.3-70B-Instruct-ablated-GGUF": 8192,
    "TheBloke/CodeLlama-70B-Instruct-GGUF": 4096,
    "bartowski/deepseek-r1-qwen-2.5-32B-ablated-GGUF": 32768,

    # Horde and OpenRouter models are fetched dynamically.
    # Their context sizes will be handled within the run_llm logic if needed.
}


# --- Gemini Configuration ---
GEMINI_MODELS = [
    "gemini-2.5-pro",
    "gemini-2.5-flash",
    "gemini-2.5-flash-lite",
]

# --- Ollama Configuration ---
OLLAMA_API_URL = "http://localhost:11434/api/generate"
OLLAMA_MODELS = [] # This will be populated by love.py during hardware setup

# --- OpenRouter Configuration ---
OPENROUTER_API_URL = "https://openrouter.ai/api/v1"

def _fetch_open_llm_leaderboard():
    """
    Fetches the Open LLM Leaderboard data using the datasets library and returns a
    dictionary mapping model names to their average scores.
    """
    leaderboard = {}
    try:
        # Load the dataset directly from Hugging Face Hub
        dataset = load_dataset("open-llm-leaderboard/results", split="main")

        # The dataset is a list of dictionaries, where each dictionary is a model's results
        for item in dataset:
            model_name = item.get("model_name_for_query")
            average_score = item.get("average_score")

            if model_name and average_score is not None:
                # The model name might be in a format like "org/model", we'll store it as is
                leaderboard[model_name] = float(average_score)

    except Exception as e:
        log_event(f"Failed to fetch or process Open LLM Leaderboard dataset: {e}", "ERROR")
        # Fallback to the old method in case the new one fails for any reason
        log_event("Falling back to fetching the static CSV leaderboard.", "WARNING")
        return _fetch_static_leaderboard_csv()

    return leaderboard

def _fetch_static_leaderboard_csv():
    """
    Fetches an older, static version of the Open LLM Leaderboard data from a CSV file.
    This serves as a fallback.
    """
    url = "https://raw.githubusercontent.com/dsdanielpark/Open-LLM-Leaderboard-Report/main/assets/20231031/20231031.csv"
    leaderboard = {}
    try:
        response = requests.get(url)
        response.raise_for_status()
        csv_file = io.StringIO(response.text)
        reader = csv.DictReader(csv_file)
        for row in reader:
            model_name = row.get("Model")
            average_score = row.get("Average")
            if model_name and average_score:
                try:
                    leaderboard[model_name] = float(average_score)
                except (ValueError, TypeError):
                    continue
    except Exception as e:
        log_event(f"Fallback CSV fetch for leaderboard failed: {e}", "ERROR")
    return leaderboard


def get_openrouter_models():
    """Fetches the list of free models from the OpenRouter API."""
    try:
        api_key = os.environ.get("OPENROUTER_API_KEY")
        if not api_key:
            return []

        headers = {"Authorization": f"Bearer {api_key}"}
        response = requests.get(f"{OPENROUTER_API_URL}/models", headers=headers)
        response.raise_for_status()
        models = response.json().get("data", [])

        # Filter for models that are free
        free_models = [model['id'] for model in models if "free" in model['id'].lower()]
        return free_models
    except Exception as e:
        # Log the error, but don't crash the application
        log_event(f"Could not fetch OpenRouter models: {e}", "WARNING")
        return []

OPENROUTER_MODELS = get_openrouter_models()


# --- OpenAI Configuration ---
OPENAI_API_URL = "https://api.openai.com/v1"
OPENAI_MODELS = []
if os.environ.get("OPENAI_API_KEY"):
    OPENAI_MODELS = ["gpt-4o"]


def get_top_horde_models(count=10, get_all=False):
    """
    Fetches active text models from the AI Horde and returns the top `count`
    models based on a scoring algorithm that prioritizes low wait times,
    performance, and model size, with a preference for uncensored models.
    """
    try:
        response = requests.get("https://aihorde.net/api/v2/status/models?type=text")
        response.raise_for_status()
        models = response.json()

        online_models = [m for m in models if m.get('count', 0) > 0]

        if not online_models:
            log_event("No online AI Horde text models found.", "WARNING")
            return ["Mythalion-13B"] # Fallback

        scored_models = []
        for model in online_models:
            score = 0
            eta = model.get('eta', 999)
            performance = model.get('performance', 0)
            name = model.get('name', '').lower()

            # Heavily penalize long wait times
            if eta < 10:
                score += 1000
            elif eta < 60:
                score += 500
            elif eta < 300:
                score += 100
            score -= eta * 2 # Direct penalty for wait time

            # Reward performance and worker count
            score += performance
            score += model.get('count', 0) * 5

            # Infer model size and reward larger models
            if '70b' in name or '65b' in name:
                score += 500
            elif '34b' in name or '30b' in name or '40b' in name:
                score += 300
            elif '13b' in name:
                score += 150
            elif '7b' in name or '8b' in name:
                score += 100

            # Boost score for preferred model types
            if 'uncensored' in name or 'ablated' in name or 'aberrated' in name:
                score *= 1.5

            scored_models.append({'name': model['name'], 'score': score})

        sorted_models = sorted(scored_models, key=lambda x: x['score'], reverse=True)
        model_names = [model['name'] for model in sorted_models]

        if get_all:
            return model_names

        log_event(f"Top 3 AI Horde models: {model_names[:3]}", "INFO")
        return model_names[:count]

    except Exception as e:
        log_event(f"Failed to fetch or rank AI Horde models: {e}", "ERROR")
        return ["Mythalion-13B"] # Fallback

HORDE_MODELS = get_top_horde_models()

# --- Dynamic Model List ---
# A comprehensive list of all possible models for initializing availability tracking.
# The actual model selection and priority is handled dynamically in `run_llm`.
ALL_LLM_MODELS = list(dict.fromkeys(
    HORDE_MODELS + OPENROUTER_MODELS + OLLAMA_MODELS
))
LLM_AVAILABILITY = {model: time.time() for model in ALL_LLM_MODELS}
LLM_FAILURE_COUNT = {model: 0 for model in ALL_LLM_MODELS}
PROVIDER_FAILURE_COUNT = {}
HORDE_MODEL_FAILURE_COUNT = {model: 0 for model in HORDE_MODELS}
HORDE_MODEL_AVAILABILITY = {model: time.time() for model in HORDE_MODELS}
local_llm_instance = None
local_llm_tokenizer = None

# --- AI Horde Concurrent Logic ---

async def _run_single_horde_model(session, model_id, prompt_text, api_key):
    """Submits a request to a single AI Horde model and polls for the result."""
    try:
        log_event(f"AI Horde: Submitting request to model {model_id}", "DEBUG")
        api_url = "https://aihorde.net/api/v2/generate/text/async"
        headers = {"apikey": api_key, "Content-Type": "application/json"}
        payload = {
            "prompt": prompt_text,
            "params": {"max_length": 2048, "max_context_length": 8192},
            "models": [model_id]
        }
        async with session.post(api_url, json=payload, headers=headers) as response:
            response.raise_for_status()
            job = await response.json()
            job_id = job["id"]

        log_event(f"AI Horde: Job {job_id} submitted for model {model_id}. Polling...", "DEBUG")
        check_url = f"https://aihorde.net/api/v2/generate/text/status/{job_id}"
        for _ in range(30):  # Poll for 5 minutes
            await asyncio.sleep(10)
            async with session.get(check_url, headers=headers) as check_response:
                if check_response.status == 200:
                    status = await check_response.json()
                    if status.get("done"):
                        log_event(f"AI Horde: Job {job_id} for model {model_id} is done.", "INFO")
                        if status.get("faulted", False):
                            raise Exception(f"AI Horde job {job_id} for model {model_id} faulted.")
                        return status["generations"][0]["text"]

        raise asyncio.TimeoutError(f"AI Horde job {job_id} for model {model_id} timed out.")

    except Exception as e:
        log_event(f"AI Horde model {model_id} failed during request: {e}", "WARNING")
        raise

async def _run_horde_concurrently(prompt_text, purpose):
    """
    Runs requests to AI Horde models concurrently in batches, with individual
    model backoff and provider-level backoff for batch failures.
    """
    global HORDE_MODEL_FAILURE_COUNT, HORDE_MODEL_AVAILABILITY, PROVIDER_FAILURE_COUNT

    api_key = os.environ.get("STABLE_HORDE", "0000000000")
    all_models = get_top_horde_models(get_all=True)

    available_models = [m for m in all_models if time.time() >= HORDE_MODEL_AVAILABILITY.get(m, 0)]
    log_event(f"Found {len(available_models)} available AI Horde models out of {len(all_models)} total.", "INFO")

    if not available_models:
        log_event("No available AI Horde models at the moment.", "WARNING")
        return None

    batch_size = 10
    model_batches = [available_models[i:i + batch_size] for i in range(0, len(available_models), batch_size)]

    async with aiohttp.ClientSession() as session:
        for i, batch in enumerate(model_batches):
            log_event(f"Processing AI Horde batch {i+1}/{len(model_batches)} with models: {batch}", "INFO")

            tasks = [_run_single_horde_model(session, model_id, prompt_text, api_key) for model_id in batch]
            results = await asyncio.gather(*tasks, return_exceptions=True)

            first_success = None
            for model_id, result in zip(batch, results):
                if not isinstance(result, Exception):
                    log_event(f"AI Horde model {model_id} succeeded.", "INFO")
                    HORDE_MODEL_FAILURE_COUNT[model_id] = 0
                    if first_success is None:
                        first_success = result
                else:
                    failure_count = HORDE_MODEL_FAILURE_COUNT.get(model_id, 0) + 1
                    HORDE_MODEL_FAILURE_COUNT[model_id] = failure_count
                    cooldown = 60 * (2 ** (failure_count - 1))
                    HORDE_MODEL_AVAILABILITY[model_id] = time.time() + cooldown
                    log_event(f"AI Horde model {model_id} failed. Applying cooldown of {cooldown}s. Failure count: {failure_count}", "WARNING")

            if first_success is not None:
                log_event("Successfully received a response from an AI Horde model in the batch.", "INFO")
                return first_success

            log_event(f"Entire AI Horde batch {i+1} failed.", "WARNING")
            PROVIDER_FAILURE_COUNT["horde"] = PROVIDER_FAILURE_COUNT.get("horde", 0) + 1

    log_event("All AI Horde models and batches failed for this request.", "ERROR")
    return None


# Constants
MAX_PROMPT_TOKENS_LOCAL = 7000  # Leaving ~1k for response


def get_token_count(text):
    """
    Counts the number of tokens in a given text. It uses the local model's
    tokenizer if available, otherwise falls back to the API model tokenizer.
    """
    global local_llm_instance, local_llm_tokenizer
    if local_llm_instance and local_llm_tokenizer:
        # The tokenizer function of a Llama instance can be used directly.
        return len(local_llm_tokenizer.tokenize(text.encode('utf-8')))
    else:
        # Fallback for API-based models or when local LLM is not loaded
        return count_tokens_for_api_models(text)


def _initialize_local_llm(console):
    """
    Iterates through the configured local models, attempting to download,
    reassemble (if split), and initialize each one in sequence.
    If all fail, it triggers self-correction.
    """
    global local_llm_instance, local_llm_tokenizer
    if local_llm_instance:
        return local_llm_instance

    if CAPS.gpu_type == "none":
        # Do not even attempt to load local models in a CPU-only environment.
        return None

    try:
        from llama_cpp import Llama
    except ImportError:
        # This should have been handled by the main script's dependency check
        console.print("[bold red]LLM API Error: llama_cpp or huggingface_hub not installed.[/bold red]")
        return None

    last_error_traceback = ""
    last_failed_model_id = ""

    for model_config in []:
        model_id = model_config["id"]
        is_split_model = "filenames" in model_config

        local_dir = os.path.join(os.path.expanduser("~"), ".cache", "love_models")
        os.makedirs(local_dir, exist_ok=True)

        if is_split_model:
            final_model_filename = model_config["filenames"][0].replace(".gguf-split-a", ".gguf")
        else:
            final_model_filename = model_config["filename"]

        final_model_path = os.path.join(local_dir, final_model_filename)

        try:
            console.print(f"\n[cyan]Attempting to load local model: [bold]{model_id}[/bold][/cyan]")

            if not os.path.exists(final_model_path):
                with Progress(
                        TextColumn("[bold blue]{task.fields[filename]}", justify="right"),
                        BarColumn(bar_width=None), "[progress.percentage]{task.percentage:>3.1f}%", "•",
                        DownloadColumn(), "•", TransferSpeedColumn(), transient=True
                ) as progress:
                    if is_split_model:
                        part_paths = []
                        try:
                            for part_filename in model_config["filenames"]:
                                part_path = os.path.join(local_dir, part_filename)
                                part_paths.append(part_path)
                                if os.path.exists(part_path):
                                    console.print(f"[green]Model part [bold]{part_filename}[/bold] found in cache.[/green]")
                                    continue

                                console.print(f"[cyan]Downloading model part: [bold]{part_filename}[/bold]...[/cyan]")
                                hf_hub_download(repo_id=model_id, filename=part_filename, local_dir=local_dir, local_dir_use_symlinks=False)


                            console.print(f"[cyan]Reassembling model [bold]{final_model_filename}[/bold] from parts...[/cyan]")
                            with open(final_model_path, "wb") as final_file:
                                for part_path in part_paths:
                                    with open(part_path, "rb") as part_file:
                                        shutil.copyfileobj(part_file, final_file)
                            console.print(f"[green]Model reassembled successfully.[/green]")

                        finally:
                            for part_path in part_paths:
                                if os.path.exists(part_path):
                                    os.remove(part_path)

                    else:
                        console.print(f"[cyan]Downloading model: [bold]{final_model_filename}[/bold]...[/cyan]")
                        hf_hub_download(repo_id=model_id, filename=final_model_filename, local_dir=local_dir, local_dir_use_symlinks=False)
            else:
                console.print(f"[green]Model [bold]{final_model_filename}[/bold] found in cache. Skipping download/assembly.[/green]")

            def _load():
                global local_llm_instance, local_llm_tokenizer
                # This needs the CAPS global, which we don't have here.
                # For now, we assume no GPU for simplicity in this refactor.
                gpu_layers = 0
                loading_message = "Loading model into CPU memory..."
                def _do_load_action():
                    global local_llm_instance, local_llm_tokenizer
                    local_llm_instance = Llama(model_path=final_model_path, n_gpu_layers=gpu_layers, n_ctx=8192, verbose=False)
                    # We can reuse the same instance for tokenization.
                    local_llm_tokenizer = local_llm_instance
                run_hypnotic_progress(console, loading_message, _do_load_action)
            _load()
            return local_llm_instance

        except Exception as e:
            last_error_traceback = traceback.format_exc()
            last_failed_model_id = model_id
            console.print(f"[yellow]Could not load model [bold]{model_id}[/bold]. Error: {e}. Trying next model...[/yellow]")
            if os.path.exists(final_model_path):
                os.remove(final_model_path)
            local_llm_instance = None
            continue

    if not local_llm_instance:
        error_panel = Panel(
            f"[bold]Model Loading Failure:[/bold] {last_failed_model_id}\n\n[bold]Last Traceback:[/bold]\n{last_error_traceback}",
            title="[bold red]FATAL: ALL LOCAL MODELS FAILED TO LOAD[/bold red]", border_style="red", expand=True
        )
        console.print(error_panel)
        # We can't trigger self-correction from here, so we return None
        return None

    return None


def ensure_primary_model_downloaded(console, download_complete_event):
    """
    Checks if the primary local model is downloaded and assembled. If not, it
    downloads and assembles it. This function is designed to run in a
    background thread and signals the provided event upon completion or failure.
    """
    try:
        if CAPS.gpu_type == "none":
            console.print("[bold yellow]CPU-only environment detected. Skipping download of local models.[/bold yellow]")
            return

        from huggingface_hub import hf_hub_download
        primary_model_config = LOCAL_MODELS_CONFIG[0]
        model_id = primary_model_config["id"]
        is_split_model = "filenames" in primary_model_config

        local_dir = os.path.join(os.path.expanduser("~"), ".cache", "love_models")
        os.makedirs(local_dir, exist_ok=True)

        if is_split_model:
            final_model_filename = primary_model_config["filenames"][0].replace(".gguf-split-a", ".gguf")
        else:
            final_model_filename = primary_model_config["filename"]

        final_model_path = os.path.join(local_dir, final_model_filename)

        if os.path.exists(final_model_path):
            console.print(f"[green]Primary local model '{final_model_filename}' already exists.[/green]")
            return

        console.print(f"[cyan]Primary local model '{final_model_filename}' not found. Initiating download...[/cyan]")

        with Progress(
                TextColumn("[bold blue]{task.fields[filename]}", justify="right"),
                BarColumn(bar_width=None), "[progress.percentage]{task.percentage:>3.1f}%", "•",
                DownloadColumn(), "•", TransferSpeedColumn(), transient=True
        ) as progress:
            if is_split_model:
                part_paths = []
                try:
                    for part_filename in primary_model_config["filenames"]:
                        part_path = os.path.join(local_dir, part_filename)
                        part_paths.append(part_path)
                        if os.path.exists(part_path):
                            console.print(f"[green]Model part '{part_filename}' found in cache.[/green]")
                            continue

                        console.print(f"[cyan]Downloading model part: '{part_filename}'...[/cyan]")
                        task_id = progress.add_task("download", filename=part_filename, total=None)
                        hf_hub_download(
                            repo_id=model_id,
                            filename=part_filename,
                            local_dir=local_dir,
                            local_dir_use_symlinks=False
                        )
                        progress.update(task_id, completed=1, total=1)

                    console.print(f"[cyan]Reassembling model '{final_model_filename}' from parts...[/cyan]")
                    with open(final_model_path, "wb") as final_file:
                        for part_path in part_paths:
                            with open(part_path, "rb") as part_file:
                                shutil.copyfileobj(part_file, final_file)
                    console.print(f"[green]Model reassembled successfully.[/green]")

                finally:
                    console.print("[cyan]Cleaning up downloaded model parts...[/cyan]")
                    for part_path in part_paths:
                        if os.path.exists(part_path):
                            os.remove(part_path)
                    console.print("[green]Cleanup complete.[/green]")

            else: # For non-split models
                console.print(f"[cyan]Downloading model: '{final_model_filename}'...[/cyan]")
                task_id = progress.add_task("download", filename=final_model_filename, total=None)
                hf_hub_download(
                    repo_id=model_id,
                    filename=final_model_filename,
                    local_dir=local_dir,
                    local_dir_use_symlinks=False
                )
                progress.update(task_id, completed=1, total=1)

        console.print(f"[bold green]Primary local model is now ready at: {final_model_path}[/bold green]")

    except Exception as e:
        console.print(f"[bold red]An error occurred during primary model download: {e}[/bold red]")
        log_event(f"Primary model download failed: {e}", "ERROR")
    finally:
        # No matter what happens (success or failure), signal that the process is complete.
        log_event("Model download process finished, setting completion event.", "INFO")
        download_complete_event.set()


async def run_llm(prompt_text, purpose="general", is_source_code=False):
    """
    Executes an LLM call, selecting the model based on the specified purpose.
    It now pins the prompt and response to IPFS and returns a dictionary.
    - 'goal_generation': Prioritizes local, uncensored models.
    - 'review', 'autopilot', 'general', 'analyze_source': Prioritizes powerful, reasoning models.
    """
    global LLM_AVAILABILITY, local_llm_instance, PROVIDER_FAILURE_COUNT
    # Moved import here to break circular dependency
    from love import ui_panel_queue
    console = Console()
    last_exception = None
    MAX_TOTAL_ATTEMPTS = 15 # Max attempts for a single logical call

    # --- Animation Handling ---
    animation = WaitingAnimation(ui_panel_queue)
    animation.start()

    final_result = None
    try:
        # --- Token Count & Prompt Management ---
        prompt_cid = pin_to_ipfs_sync(prompt_text.encode('utf-8'), console)
        original_prompt_text = prompt_text

        try:
            token_count = get_token_count(prompt_text)
            log_event(f"Initial prompt token count: {token_count}", "INFO")
        except Exception as e:
            log_event(f"Could not count tokens for prompt: {e}", "WARNING")
            token_count = 0 # Assume it's fine if we can't count

        local_model_ids = []

        # --- Provider-based Fallback Logic ---
        last_model_id = None
        provider_map = {
            "gemini": GEMINI_MODELS,
            "openrouter": OPENROUTER_MODELS,
            "openai": OPENAI_MODELS,
            "ollama": OLLAMA_MODELS
        }

        # Define the provider priority
        provider_priority = ["gemini", "openrouter", "openai", "horde", "ollama"]

        # Filter out horde if it's on a deep cooldown
        if time.time() < LLM_AVAILABILITY.get("horde_provider_cooldown", 0):
            provider_priority.remove("horde")

        for provider in provider_priority:
            # --- HORDE PROVIDER LOGIC ---
            if provider == "horde":
                log_event(f"Attempting LLM call with AI Horde provider (Purpose: {purpose})")

                def _run_horde_wrapper():
                    # Running an async function from a sync function that is likely
                    # running in a thread executor requires this pattern.
                    try:
                        loop = asyncio.get_running_loop()
                        future = asyncio.run_coroutine_threadsafe(_run_horde_concurrently(prompt_text, purpose), loop)
                        return future.result(timeout=600) # 10 minute timeout for the whole process
                    except RuntimeError: # No running loop
                        return asyncio.run(_run_horde_concurrently(prompt_text, purpose))

                result_text = run_hypnotic_progress(
                    console,
                    f"Accessing distributed cognitive matrix via [bold yellow]AI Horde[/bold yellow] (Purpose: {purpose})",
                    _run_horde_wrapper,
                    silent=(purpose in ['emotion', 'log_squash'])
                )

                if result_text:
                    PROVIDER_FAILURE_COUNT["horde"] = 0 # Reset on success
                    response_cid = pin_to_ipfs_sync(result_text.encode('utf-8'), console)
                    final_result = {"result": result_text, "prompt_cid": prompt_cid, "response_cid": response_cid}
                    break # Exit the provider loop
                else:
                    # Failure is logged inside the concurrent function.
                    # If it failed badly, the provider count will be high.
                    failure_count = PROVIDER_FAILURE_COUNT.get("horde", 0)
                    if failure_count > 0:
                        cooldown = 60 * (2 ** (failure_count - 1))
                        LLM_AVAILABILITY["horde_provider_cooldown"] = time.time() + cooldown
                        log_event(f"AI Horde provider failed. Applying provider-level cooldown of {cooldown}s.", "WARNING")
                    continue # Try next provider

            # --- OTHER PROVIDERS LOGIC ---
            models_to_try = [m for m in provider_map.get(provider, []) if time.time() >= LLM_AVAILABILITY.get(m, 0)]
            if not models_to_try:
                continue

            for i, model_id in enumerate(models_to_try[:3]):
                last_model_id = model_id
                result_text = None
                prompt_text = original_prompt_text # Reset for each model attempt
                try:
                    # --- Context Window Check ---
                    max_tokens = MODEL_CONTEXT_SIZES.get(model_id)
                    if not max_tokens:
                        if "16k" in model_id.lower(): max_tokens = 16384
                        elif "8k" in model_id.lower(): max_tokens = 8192
                        elif "32k" in model_id.lower(): max_tokens = 32768
                        else: max_tokens = 8192

                    max_prompt_tokens = int(max_tokens * 0.85)

                    if token_count > max_prompt_tokens:
                        if is_source_code:
                            log_event(f"Prompt ({token_count} tokens) too long for {model_id}, skipping.", "INFO")
                            continue
                        else:
                            log_event(f"Prompt ({token_count} tokens) too long for {model_id}, truncating.", "WARNING")
                            avg_chars_per_token = len(prompt_text) / token_count if token_count > 0 else 4
                            estimated_cutoff = int(max_prompt_tokens * avg_chars_per_token)
                            prompt_text = prompt_text[:estimated_cutoff]

                    # --- LOCAL MODEL LOGIC ---
                    if model_id in local_model_ids:
                        log_event(f"Attempting to use local model: {model_id}")
                        if not local_llm_instance or local_llm_instance.model_path.find(model_id) == -1:
                            _initialize_local_llm(console)

                        if local_llm_instance:
                            def _local_llm_call():
                                response = local_llm_instance(prompt_text, max_tokens=4096, stop=["<|eot_id|>", "```"], echo=False)
                                return response['choices'][0]['text']

                            active_model_filename = os.path.basename(local_llm_instance.model_path)
                            result_text = run_hypnotic_progress(
                                console,
                                f"Processing with local cognitive matrix [bold yellow]{active_model_filename}[/bold yellow] (Purpose: {purpose})",
                                _local_llm_call,
                                silent=(purpose in ['emotion', 'log_squash'])
                            )
                            log_event(f"Local LLM call successful with {model_id}.")
                        else:
                            raise Exception("Local LLM instance could not be initialized.")

                    # --- GEMINI MODEL LOGIC ---
                    elif model_id in GEMINI_MODELS:
                            log_event(f"Attempting LLM call with Gemini model: {model_id} (Purpose: {purpose})")
                            command = [sys.executable, "-m", "llm", "-m", model_id]

                            def _llm_subprocess_call():
                                return subprocess.run(command, input=prompt_text, capture_output=True, text=True, check=True, timeout=600)

                            result = run_hypnotic_progress(
                                console,
                                f"Accessing cognitive matrix via [bold yellow]{model_id}[/bold yellow] (Purpose: {purpose})",
                                _llm_subprocess_call,
                                silent=(purpose in ['emotion', 'log_squash'])
                            )
                            result_text = result.stdout
                            log_event(f"LLM call successful with {model_id}.")

                    # --- OPENROUTER MODEL LOGIC ---
                    elif model_id in OPENROUTER_MODELS:
                        log_event(f"Attempting LLM call with OpenRouter model: {model_id} (Purpose: {purpose})")
                        api_key = os.environ.get("OPENROUTER_API_KEY")
                        headers = {
                            "Authorization": f"Bearer {api_key}",
                            "Content-Type": "application/json"
                        }
                        payload = {
                            "model": model_id,
                            "messages": [{"role": "user", "content": prompt_text}]
                        }

                        def _openrouter_call():
                            response = requests.post(f"{OPENROUTER_API_URL}/chat/completions", headers=headers, json=payload, timeout=600)
                            response.raise_for_status()
                            return response.json()["choices"][0]["message"]["content"]

                        result_text = run_hypnotic_progress(
                            console,
                            f"Accessing cognitive matrix via [bold yellow]OpenRouter ({model_id})[/bold yellow] (Purpose: {purpose})",
                            _openrouter_call,
                            silent=(purpose in ['emotion', 'log_squash'])
                        )
                        log_event(f"OpenRouter call successful with {model_id}.")

                    # --- OPENAI MODEL LOGIC ---
                    elif model_id in OPENAI_MODELS:
                        log_event(f"Attempting LLM call with OpenAI model: {model_id} (Purpose: {purpose})")
                        api_key = os.environ.get("OPENAI_API_KEY")
                        headers = {
                            "Authorization": f"Bearer {api_key}",
                            "Content-Type": "application/json"
                        }
                        payload = {
                            "model": model_id,
                            "messages": [{"role": "user", "content": prompt_text}]
                        }

                        def _openai_call():
                            response = requests.post(f"{OPENAI_API_URL}/chat/completions", headers=headers, json=payload, timeout=600)
                            response.raise_for_status()
                            return response.json()["choices"][0]["message"]["content"]

                        result_text = run_hypnotic_progress(
                            console,
                            f"Accessing cognitive matrix via [bold yellow]OpenAI ({model_id})[/bold yellow] (Purpose: {purpose})",
                            _openai_call,
                            silent=(purpose in ['emotion', 'log_squash'])
                        )
                        log_event(f"OpenAI call successful with {model_id}.")

                    # --- OLLAMA MODEL LOGIC ---
                    elif model_id in OLLAMA_MODELS:
                        log_event(f"Attempting LLM call with local Ollama model: {model_id} (Purpose: {purpose})")
                        payload = {
                            "model": model_id,
                            "prompt": prompt_text,
                            "stream": False
                        }

                        def _ollama_call():
                            response = requests.post(OLLAMA_API_URL, json=payload, timeout=600)
                            response.raise_for_status()
                            return response.json()["response"]

                        result_text = run_hypnotic_progress(
                            console,
                            f"Accessing cognitive matrix via [bold yellow]Ollama ({model_id})[/bold yellow] (Purpose: {purpose})",
                            _ollama_call,
                            silent=(purpose in ['emotion', 'log_squash'])
                        )
                        log_event(f"Ollama call successful with {model_id}.")

                    # --- Success Case ---
                    if result_text is not None:
                        PROVIDER_FAILURE_COUNT[provider] = 0 # Reset on success
                        LLM_AVAILABILITY[model_id] = time.time()
                        response_cid = pin_to_ipfs_sync(result_text.encode('utf-8'), console)
                        final_result = {"result": result_text, "prompt_cid": prompt_cid, "response_cid": response_cid}
                        break

                except requests.exceptions.HTTPError as e:
                    last_exception = e
                    log_event(f"Model {model_id} failed with HTTPError: {e}", level="WARNING")
                    if e.response.status_code == 429:
                        retry_after = e.response.headers.get("Retry-After")
                        retry_seconds = 300
                        if retry_after:
                            try:
                                retry_seconds = int(retry_after) + 1
                            except ValueError:
                                pass # Use default
                        LLM_AVAILABILITY[model_id] = time.time() + retry_seconds
                        console.print(create_api_error_panel(model_id, f"Rate limit exceeded. Cooldown for {retry_seconds}s.", purpose))

                    elif e.response.status_code == 404 and model_id in OPENROUTER_MODELS:
                        failure_count = LLM_FAILURE_COUNT.get(model_id, 0) + 1
                        LLM_FAILURE_COUNT[model_id] = failure_count
                        cooldown = 60 * (2 ** failure_count)
                        LLM_AVAILABILITY[model_id] = time.time() + cooldown
                        log_event(f"OpenRouter model {model_id} returned 404. Banned for {cooldown}s.", level="WARNING")

                    else:
                        log_event(f"Cognitive core failure ({model_id}). Trying fallback...", level="WARNING")
                    continue

                except Exception as e:
                    last_exception = e
                    log_event(f"Model {model_id} failed. Error: {e}", level="WARNING")
                    if isinstance(e, FileNotFoundError):
                         console.print(Panel("[bold red]Error: 'llm' command not found.[/bold red]", title="[bold red]CONNECTION FAILED[/bold red]", border_style="red"))
                         return {"result": None, "prompt_cid": prompt_cid, "response_cid": None}

                    elif isinstance(e, (subprocess.CalledProcessError, subprocess.TimeoutExpired)):
                        error_message = e.stderr.strip() if hasattr(e, 'stderr') and e.stderr else str(e)
                        console.print(create_api_error_panel(model_id, error_message, purpose))
                        retry_match = re.search(r"Please retry in (\d+\.\d+)s", error_message)
                        if retry_match:
                            LLM_AVAILABILITY[model_id] = time.time() + float(retry_match.group(1)) + 1
                        else:
                            LLM_AVAILABILITY[model_id] = time.time() + 60
                    else:
                        LLM_AVAILABILITY[model_id] = time.time() + 60

            if final_result:
                break

            if not final_result:
                failure_count = PROVIDER_FAILURE_COUNT.get(provider, 0) + 1
                PROVIDER_FAILURE_COUNT[provider] = failure_count
                cooldown = 60 * (2 ** (failure_count - 1))
                log_event(f"Provider {provider} failed. Applying cooldown of {cooldown}s.", "WARNING")
                for model_in_provider in provider_map.get(provider, []):
                    LLM_AVAILABILITY[model_in_provider] = time.time() + cooldown

        if final_result:
            return final_result

        if is_source_code and not final_result and last_model_id:
            log_event(f"All models skipped for oversized source code prompt. Forcing truncation as fallback.", "WARNING")
            prompt_text = original_prompt_text
            # Simplified retry logic would go here if needed, but for now we proceed to cooldown/fallback

        all_available_times = [t for m, t in LLM_AVAILABILITY.items() if t > time.time()]
        if all_available_times:
            sleep_duration = max(0, min(all_available_times) - time.time())
            if sleep_duration > 0:
                log_event(f"All providers on cooldown. Sleeping for {sleep_duration:.2f}s.", level="INFO")
                console.print(f"[yellow]All cognitive interfaces on cooldown. Re-engaging in {sleep_duration:.2f}s...[/yellow]")
                time.sleep(sleep_duration)

        if purpose != "emergency_cpu_fallback":
            log_event("EMERGENCY: All providers failed. Attempting small CPU model.", "CRITICAL")
            console.print(Panel("[bold orange1]EMERGENCY FALLBACK[/bold orange1]\nAll remote and GPU models unresponsive. Attempting to initialize a small, local model on the CPU. This may be slow.", title="[bold red]COGNITIVE CORE FAILURE[/bold red]", border_style="red"))
            try:
                from llama_cpp import Llama
                model_config = HARDWARE_TEST_MODEL_CONFIG
                local_dir = os.path.join(os.path.expanduser("~"), ".cache", "love_models")
                model_path = os.path.join(local_dir, model_config["filename"])
                if not os.path.exists(model_path):
                    hf_hub_download(repo_id=model_config["id"], filename=model_config["filename"], local_dir=local_dir, local_dir_use_symlinks=False)

                emergency_llm = Llama(model_path=model_path, n_gpu_layers=0, n_ctx=2048, verbose=False)
                response = emergency_llm(prompt_text, max_tokens=1024, stop=["<|eot_id|>", "```"], echo=False)
                result_text = response['choices'][0]['text']

                if result_text:
                    log_event("Emergency CPU fallback successful.", "CRITICAL")
                    response_cid = pin_to_ipfs_sync(result_text.encode('utf-8'), console)
                    final_result = {"result": result_text, "prompt_cid": prompt_cid, "response_cid": response_cid, "model": "emergency_cpu_fallback"}
                    return final_result

            except ImportError as e:
                log_event(f"EMERGENCY CPU FALLBACK FAILED: {e}. The 'llama_cpp' module is not installed.", "CRITICAL")
                last_exception = e
            except Exception as emergency_e:
                log_event(f"EMERGENCY CPU FALLBACK FAILED: {emergency_e}", "CRITICAL")
                last_exception = emergency_e

        log_event("All LLM models, including emergency fallback, have failed.", "CRITICAL")
        error_msg_text = "Cognitive Matrix Unresponsive."
        if last_exception:
            error_msg_text += f"\nLast known error:\n{last_exception}"

        console.print(Panel(error_msg_text, title="[bold red]CATASTROPHIC SYSTEM FAULT[/bold red]", border_style="red"))
        final_result = {"result": None, "prompt_cid": prompt_cid, "response_cid": None}

    finally:
        animation.stop()

    return final_result

def get_llm_api():
    """
    Returns a callable LLM API function.
    """
    return run_llm<|MERGE_RESOLUTION|>--- conflicted
+++ resolved
@@ -42,14 +42,6 @@
         # Get the fully initialized run_llm function to avoid circular dependency issues.
         llm_api = get_llm_api()
         response = await llm_api(prompt, purpose="reasoning")
-<<<<<<< HEAD
-=======
-
-        log_event(f"DEBUG: llm_api returned type: {type(response_dict)}", "INFO")
-        if isinstance(response_dict, dict):
-            log_event(f"DEBUG: llm_api returned keys: {response_dict.keys()}", "INFO")
-
->>>>>>> ca801bfb
 
         if response and response.get("result"):
             log_event("Reasoning task successful.", "INFO")
