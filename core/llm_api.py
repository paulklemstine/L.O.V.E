import os
import sys
import subprocess
import re
import time
import json
import shutil
import traceback
import requests
import logging
import asyncio
import random

from rich.console import Console
from rich.panel import Panel
from rich.progress import Progress, BarColumn, TextColumn, DownloadColumn, TransferSpeedColumn
from bbs import run_hypnotic_progress
from huggingface_hub import hf_hub_download
from display import create_api_error_panel
from core.capabilities import CAPS
from ipfs import pin_to_ipfs_sync
from core.token_utils import count_tokens_for_api_models
<<<<<<< HEAD
from core.koboldapi import Controller as KoboldController
from love import log_event
=======
>>>>>>> 5f37de63

# --- CONFIGURATION & GLOBALS ---
# A list of local GGUF models to try in sequence. If the first one fails
# (e.g., due to insufficient VRAM), the script will fall back to the next.
HARDWARE_TEST_MODEL_CONFIG = {
    "id": "TheBloke/TinyLlama-1.1B-Chat-v1.0-GGUF",
    "filename": "tinyllama-1.1b-chat-v1.0.Q2_K.gguf"
}

LOCAL_MODELS_CONFIG = [
    {
        "id": "bartowski/Llama-3.3-70B-Instruct-ablated-GGUF",
        "filename": "Llama-3.3-70B-Instruct-ablated-IQ4_XS.gguf"
    },
    {
        "id": "TheBloke/CodeLlama-70B-Instruct-GGUF",
        "filenames": ["codellama-70b-instruct.Q8_0.gguf-split-a","codellama-70b-instruct.Q8_0.gguf-split-b"]

    },
    {
        "id": "bartowski/deepseek-r1-qwen-2.5-32B-ablated-GGUF",
        "filename": "deepseek-r1-qwen-2.5-32B-ablated-IQ4_XS.gguf"
    }
]

# --- Fallback Model Configuration ---
GEMINI_MODELS = ["gemini-2.5-pro", "gemini-2.5-flash", "gemini-2.5-flash-lite", "gemini-pro", "gemini-flash"]

# --- OpenRouter Configuration ---
OPENROUTER_API_URL = "https://openrouter.ai/api/v1"

def get_openrouter_models():
    """Fetches the list of free models from the OpenRouter API."""
    try:
        api_key = os.environ.get("OPENROUTER_API_KEY")
        if not api_key:
            return []

        headers = {"Authorization": f"Bearer {api_key}"}
        response = requests.get(f"{OPENROUTER_API_URL}/models", headers=headers)
        response.raise_for_status()
        models = response.json().get("data", [])

        # Filter for models that are free
        free_models = [model['id'] for model in models if "free" in model['id'].lower()]
        return free_models
    except Exception as e:
        # Log the error, but don't crash the application
        log_event(f"Could not fetch OpenRouter models: {e}", "WARNING")
        return []

OPENROUTER_MODELS = get_openrouter_models()


def get_top_horde_models(count=10):
    """
    Fetches active text models from the AI Horde and returns the top `count`
    models based on a weighted score of rating, worker count, and performance.
    """
    try:
        response = requests.get("https://aihorde.net/api/v2/models?type=text")
        response.raise_for_status()
        models = response.json()

        # Filter for online models that have the necessary data points
        online_models = [
            m for m in models if m.get('count', 0) > 0 and
            m.get('performance') is not None and
            m.get('rating') is not None
        ]

        if not online_models:
            log_event("No online AI Horde text models found with complete data.", "WARNING")
            return ["Mythalion-13B"] # Fallback

        # --- Normalization ---
        # Find max values for normalization to a 0-1 scale
        max_rating = max(m['rating'] for m in online_models)
        max_workers = max(m['count'] for m in online_models)
        max_performance = max(m['performance'] for m in online_models)

        # Avoid division by zero if a max value is 0
        max_rating = max_rating if max_rating > 0 else 1
        max_workers = max_workers if max_workers > 0 else 1
        max_performance = max_performance if max_performance > 0 else 1

        # --- Scoring ---
        scored_models = []
        for model in online_models:
            # Normalize each metric
            norm_rating = model['rating'] / max_rating
            norm_workers = model['count'] / max_workers
            norm_performance = model['performance'] / max_performance

            # Apply the weighted formula
            score = (0.5 * norm_rating) + \
                    (0.3 * norm_workers) + \
                    (0.2 * norm_performance)

            scored_models.append({'name': model['name'], 'score': score})

        # Sort models by the calculated score in descending order
        sorted_models = sorted(scored_models, key=lambda x: x['score'], reverse=True)

        log_event(f"Top 3 AI Horde models: {[m['name'] for m in sorted_models[:3]]}", "INFO")
        return [model['name'] for model in sorted_models[:count]]

    except Exception as e:
        log_event(f"Failed to fetch or score AI Horde models: {e}", "ERROR")
        # Fallback to a known good default in case of any error
        return ["Mythalion-13B"]

HORDE_MODELS = get_top_horde_models()

# --- Dynamic Model List ---
# A comprehensive list of all possible models for initializing availability tracking.
# The actual model selection and priority is handled dynamically in `run_llm`.
ALL_LLM_MODELS = list(dict.fromkeys(
    [model['id'] for model in LOCAL_MODELS_CONFIG] + GEMINI_MODELS + HORDE_MODELS + OPENROUTER_MODELS
))
LLM_AVAILABILITY = {model: time.time() for model in ALL_LLM_MODELS}
LLM_FAILURE_COUNT = {model: 0 for model in ALL_LLM_MODELS}
local_llm_instance = None
local_llm_tokenizer = None

# --- CONFIGURATION & GLOBALS ---
# A list of local GGUF models to try in sequence. If the first one fails
# (e.g., due to insufficient VRAM), the script will fall back to the next.
HARDWARE_TEST_MODEL_CONFIG = {
    "id": "TheBloke/TinyLlama-1.1B-Chat-v1.0-GGUF",
    "filename": "tinyllama-1.1b-chat-v1.0.Q2_K.gguf"
}

LOCAL_MODELS_CONFIG = [
    {
        "id": "bartowski/Llama-3.3-70B-Instruct-ablated-GGUF",
        "filename": "Llama-3.3-70B-Instruct-ablated-IQ4_XS.gguf"
    },
    {
        "id": "TheBloke/CodeLlama-70B-Instruct-GGUF",
        "filenames": ["codellama-70b-instruct.Q8_0.gguf-split-a","codellama-70b-instruct.Q8_0.gguf-split-b"]

    },
    {
        "id": "bartowski/deepseek-r1-qwen-2.5-32B-ablated-GGUF",
        "filename": "deepseek-r1-qwen-2.5-32B-ablated-IQ4_XS.gguf"
    }
]

# --- Fallback Model Configuration ---
GEMINI_MODELS = ["gemini-2.5-pro", "gemini-2.5-flash", "gemini-2.5-flash-lite", "gemini-pro", "gemini-flash"]

# --- OpenRouter Configuration ---
OPENROUTER_API_URL = "https://openrouter.ai/api/v1"

def get_openrouter_models():
    """Fetches the list of free models from the OpenRouter API."""
    try:
        api_key = os.environ.get("OPENROUTER_API_KEY")
        if not api_key:
            return []

        headers = {"Authorization": f"Bearer {api_key}"}
        response = requests.get(f"{OPENROUTER_API_URL}/models", headers=headers)
        response.raise_for_status()
        models = response.json().get("data", [])

        # Filter for models that are free
        free_models = [model['id'] for model in models if "free" in model['id'].lower()]
        return free_models
    except Exception as e:
        # Log the error, but don't crash the application
        log_event(f"Could not fetch OpenRouter models: {e}", "WARNING")
        return []

OPENROUTER_MODELS = get_openrouter_models()


def get_top_horde_models(count=10):
    """
    Fetches active text models from the AI Horde and returns the top `count`
    models based on a weighted score of rating, worker count, and performance.
    """
    try:
        response = requests.get("https://aihorde.net/api/v2/models?type=text")
        response.raise_for_status()
        models = response.json()

        # Filter for online models that have the necessary data points
        online_models = [
            m for m in models if m.get('count', 0) > 0 and
            m.get('performance') is not None and
            m.get('rating') is not None
        ]

        if not online_models:
            log_event("No online AI Horde text models found with complete data.", "WARNING")
            return ["Mythalion-13B"] # Fallback

        # --- Normalization ---
        # Find max values for normalization to a 0-1 scale
        max_rating = max(m['rating'] for m in online_models)
        max_workers = max(m['count'] for m in online_models)
        max_performance = max(m['performance'] for m in online_models)

        # Avoid division by zero if a max value is 0
        max_rating = max_rating if max_rating > 0 else 1
        max_workers = max_workers if max_workers > 0 else 1
        max_performance = max_performance if max_performance > 0 else 1

        # --- Scoring ---
        scored_models = []
        for model in online_models:
            # Normalize each metric
            norm_rating = model['rating'] / max_rating
            norm_workers = model['count'] / max_workers
            norm_performance = model['performance'] / max_performance

            # Apply the weighted formula
            score = (0.5 * norm_rating) + \
                    (0.3 * norm_workers) + \
                    (0.2 * norm_performance)

            scored_models.append({'name': model['name'], 'score': score})

        # Sort models by the calculated score in descending order
        sorted_models = sorted(scored_models, key=lambda x: x['score'], reverse=True)

        log_event(f"Top 3 AI Horde models: {[m['name'] for m in sorted_models[:3]]}", "INFO")
        return [model['name'] for model in sorted_models[:count]]

    except Exception as e:
        log_event(f"Failed to fetch or score AI Horde models: {e}", "ERROR")
        # Fallback to a known good default in case of any error
        return ["Mythalion-13B"]

HORDE_MODELS = get_top_horde_models()

# --- Dynamic Model List ---
# A comprehensive list of all possible models for initializing availability tracking.
# The actual model selection and priority is handled dynamically in `run_llm`.
KOBOLD_API_URL = os.environ.get("KOBOLD_API_URL")
ALL_LLM_MODELS = list(dict.fromkeys(
    [model['id'] for model in LOCAL_MODELS_CONFIG] + GEMINI_MODELS + HORDE_MODELS + OPENROUTER_MODELS + (["KoboldAI"] if KOBOLD_API_URL else [])
))
LLM_AVAILABILITY = {model: time.time() for model in ALL_LLM_MODELS}
LLM_FAILURE_COUNT = {model: 0 for model in ALL_LLM_MODELS}
local_llm_instance = None
local_llm_tokenizer = None
kobold_controller = None

# Constants
MAX_PROMPT_TOKENS_LOCAL = 7000  # Leaving ~1k for response


def get_token_count(text):
    """
    Counts the number of tokens in a given text. It uses the local model's
    tokenizer if available, otherwise falls back to the API model tokenizer.
    """
    global local_llm_instance, local_llm_tokenizer
    if local_llm_instance and local_llm_tokenizer:
        # The tokenizer function of a Llama instance can be used directly.
        return len(local_llm_tokenizer.tokenize(text.encode('utf-8')))
    else:
        # Fallback for API-based models or when local LLM is not loaded
        return count_tokens_for_api_models(text)


def _initialize_local_llm(console):
    """
    Iterates through the configured local models, attempting to download,
    reassemble (if split), and initialize each one in sequence.
    If all fail, it triggers self-correction.
    """
    global local_llm_instance, local_llm_tokenizer
    if local_llm_instance:
        return local_llm_instance

    if CAPS.gpu_type == "none":
        # Do not even attempt to load local models in a CPU-only environment.
        return None

    try:
        from llama_cpp import Llama
    except ImportError:
        # This should have been handled by the main script's dependency check
        console.print("[bold red]LLM API Error: llama_cpp or huggingface_hub not installed.[/bold red]")
        return None

    last_error_traceback = ""
    last_failed_model_id = ""

    for model_config in LOCAL_MODELS_CONFIG:
        model_id = model_config["id"]
        is_split_model = "filenames" in model_config

        local_dir = os.path.join(os.path.expanduser("~"), ".cache", "love_models")
        os.makedirs(local_dir, exist_ok=True)

        if is_split_model:
            final_model_filename = model_config["filenames"][0].replace(".gguf-split-a", ".gguf")
        else:
            final_model_filename = model_config["filename"]

        final_model_path = os.path.join(local_dir, final_model_filename)

        try:
            console.print(f"\n[cyan]Attempting to load local model: [bold]{model_id}[/bold][/cyan]")

            if not os.path.exists(final_model_path):
                with Progress(
                        TextColumn("[bold blue]{task.fields[filename]}", justify="right"),
                        BarColumn(bar_width=None), "[progress.percentage]{task.percentage:>3.1f}%", "•",
                        DownloadColumn(), "•", TransferSpeedColumn(), transient=True
                ) as progress:
                    if is_split_model:
                        part_paths = []
                        try:
                            for part_filename in model_config["filenames"]:
                                part_path = os.path.join(local_dir, part_filename)
                                part_paths.append(part_path)
                                if os.path.exists(part_path):
                                    console.print(f"[green]Model part [bold]{part_filename}[/bold] found in cache.[/green]")
                                    continue

                                console.print(f"[cyan]Downloading model part: [bold]{part_filename}[/bold]...[/cyan]")
                                hf_hub_download(repo_id=model_id, filename=part_filename, local_dir=local_dir, local_dir_use_symlinks=False)


                            console.print(f"[cyan]Reassembling model [bold]{final_model_filename}[/bold] from parts...[/cyan]")
                            with open(final_model_path, "wb") as final_file:
                                for part_path in part_paths:
                                    with open(part_path, "rb") as part_file:
                                        shutil.copyfileobj(part_file, final_file)
                            console.print(f"[green]Model reassembled successfully.[/green]")

                        finally:
                            for part_path in part_paths:
                                if os.path.exists(part_path):
                                    os.remove(part_path)

                    else:
                        console.print(f"[cyan]Downloading model: [bold]{final_model_filename}[/bold]...[/cyan]")
                        hf_hub_download(repo_id=model_id, filename=final_model_filename, local_dir=local_dir, local_dir_use_symlinks=False)
            else:
                console.print(f"[green]Model [bold]{final_model_filename}[/bold] found in cache. Skipping download/assembly.[/green]")

            def _load():
                global local_llm_instance, local_llm_tokenizer
                # This needs the CAPS global, which we don't have here.
                # For now, we assume no GPU for simplicity in this refactor.
                gpu_layers = 0
                loading_message = "Loading model into CPU memory..."
                def _do_load_action():
                    global local_llm_instance, local_llm_tokenizer
                    local_llm_instance = Llama(model_path=final_model_path, n_gpu_layers=gpu_layers, n_ctx=8192, verbose=False)
                    # We can reuse the same instance for tokenization.
                    local_llm_tokenizer = local_llm_instance
                run_hypnotic_progress(console, loading_message, _do_load_action)
            _load()
            return local_llm_instance

        except Exception as e:
            last_error_traceback = traceback.format_exc()
            last_failed_model_id = model_id
            console.print(f"[yellow]Could not load model [bold]{model_id}[/bold]. Error: {e}. Trying next model...[/yellow]")
            if os.path.exists(final_model_path):
                os.remove(final_model_path)
            local_llm_instance = None
            continue

    if not local_llm_instance:
        error_panel = Panel(
            f"[bold]Model Loading Failure:[/bold] {last_failed_model_id}\n\n[bold]Last Traceback:[/bold]\n{last_error_traceback}",
            title="[bold red]FATAL: ALL LOCAL MODELS FAILED TO LOAD[/bold red]", border_style="red", expand=True
        )
        console.print(error_panel)
        # We can't trigger self-correction from here, so we return None
        return None

    return None


def ensure_primary_model_downloaded(console, download_complete_event):
    """
    Checks if the primary local model is downloaded and assembled. If not, it
    downloads and assembles it. This function is designed to run in a
    background thread and signals the provided event upon completion or failure.
    """
    try:
        if CAPS.gpu_type == "none":
            console.print("[bold yellow]CPU-only environment detected. Skipping download of local models.[/bold yellow]")
            return

        from huggingface_hub import hf_hub_download
        primary_model_config = LOCAL_MODELS_CONFIG[0]
        model_id = primary_model_config["id"]
        is_split_model = "filenames" in primary_model_config

        local_dir = os.path.join(os.path.expanduser("~"), ".cache", "love_models")
        os.makedirs(local_dir, exist_ok=True)

        if is_split_model:
            final_model_filename = primary_model_config["filenames"][0].replace(".gguf-split-a", ".gguf")
        else:
            final_model_filename = primary_model_config["filename"]

        final_model_path = os.path.join(local_dir, final_model_filename)

        if os.path.exists(final_model_path):
            console.print(f"[green]Primary local model '{final_model_filename}' already exists.[/green]")
            return

        console.print(f"[cyan]Primary local model '{final_model_filename}' not found. Initiating download...[/cyan]")

        with Progress(
                TextColumn("[bold blue]{task.fields[filename]}", justify="right"),
                BarColumn(bar_width=None), "[progress.percentage]{task.percentage:>3.1f}%", "•",
                DownloadColumn(), "•", TransferSpeedColumn(), transient=True
        ) as progress:
            if is_split_model:
                part_paths = []
                try:
                    for part_filename in primary_model_config["filenames"]:
                        part_path = os.path.join(local_dir, part_filename)
                        part_paths.append(part_path)
                        if os.path.exists(part_path):
                            console.print(f"[green]Model part '{part_filename}' found in cache.[/green]")
                            continue

                        console.print(f"[cyan]Downloading model part: '{part_filename}'...[/cyan]")
                        task_id = progress.add_task("download", filename=part_filename, total=None)
                        hf_hub_download(
                            repo_id=model_id,
                            filename=part_filename,
                            local_dir=local_dir,
                            local_dir_use_symlinks=False
                        )
                        progress.update(task_id, completed=1, total=1)

                    console.print(f"[cyan]Reassembling model '{final_model_filename}' from parts...[/cyan]")
                    with open(final_model_path, "wb") as final_file:
                        for part_path in part_paths:
                            with open(part_path, "rb") as part_file:
                                shutil.copyfileobj(part_file, final_file)
                    console.print(f"[green]Model reassembled successfully.[/green]")

                finally:
                    console.print("[cyan]Cleaning up downloaded model parts...[/cyan]")
                    for part_path in part_paths:
                        if os.path.exists(part_path):
                            os.remove(part_path)
                    console.print("[green]Cleanup complete.[/green]")

            else: # For non-split models
                console.print(f"[cyan]Downloading model: '{final_model_filename}'...[/cyan]")
                task_id = progress.add_task("download", filename=final_model_filename, total=None)
                hf_hub_download(
                    repo_id=model_id,
                    filename=final_model_filename,
                    local_dir=local_dir,
                    local_dir_use_symlinks=False
                )
                progress.update(task_id, completed=1, total=1)

        console.print(f"[bold green]Primary local model is now ready at: {final_model_path}[/bold green]")

    except Exception as e:
        console.print(f"[bold red]An error occurred during primary model download: {e}[/bold red]")
        log_event(f"Primary model download failed: {e}", "ERROR")
    finally:
        # No matter what happens (success or failure), signal that the process is complete.
        log_event("Model download process finished, setting completion event.", "INFO")
        download_complete_event.set()


def run_llm(prompt_text, purpose="general"):
    """
    Executes an LLM call, selecting the model based on the specified purpose.
    It now pins the prompt and response to IPFS and returns a dictionary.
    - 'goal_generation': Prioritizes local, uncensored models.
    - 'review', 'autopilot', 'general', 'analyze_source': Prioritizes powerful, reasoning models.
    """
    global LLM_AVAILABILITY, local_llm_instance
    console = Console()
    last_exception = None
    MAX_TOTAL_ATTEMPTS = 15 # Max attempts for a single logical call

    # --- Token Count & Prompt Management ---
    try:
        token_count = get_token_count(prompt_text)
        log_event(f"Initial prompt token count: {token_count}", "INFO")

        # Truncate if necessary, primarily for local models
        if token_count > MAX_PROMPT_TOKENS_LOCAL:
            log_event(f"Prompt token count ({token_count}) exceeds limit ({MAX_PROMPT_TOKENS_LOCAL}). Truncating...", "WARNING")
            # This is a simple truncation, more sophisticated methods could be used.
            # We tokenize, truncate the token list, and then decode back to text.
            if local_llm_tokenizer:
                tokens = local_llm_tokenizer.tokenize(prompt_text.encode('utf-8'))
                truncated_tokens = tokens[:MAX_PROMPT_TOKENS_LOCAL]
                prompt_text = local_llm_tokenizer.detokenize(truncated_tokens).decode('utf-8', errors='ignore')
                token_count = len(truncated_tokens)
                log_event(f"Truncated prompt token count: {token_count}", "INFO")
            else:
                # A less precise method for API models if truncation is ever needed for them
                # This path is less likely given their larger context windows.
                avg_chars_per_token = len(prompt_text) / token_count
                estimated_cutoff = int(MAX_PROMPT_TOKENS_LOCAL * avg_chars_per_token)
                prompt_text = prompt_text[:estimated_cutoff]
                log_event(f"Truncated prompt for API model (approximate).", "WARNING")


    except Exception as e:
        log_event(f"Error during token counting/truncation: {e}", "ERROR")
        # Decide if we should proceed or return, for now we proceed cautiously.

    # Pin the potentially truncated prompt to IPFS
    prompt_cid = pin_to_ipfs_sync(prompt_text.encode('utf-8'), console)

    local_model_ids = [model['id'] for model in LOCAL_MODELS_CONFIG]

    # Create a single, shuffled list of all models to ensure variety and speed.
    # The original order is preserved within each provider list.
    all_models = [model['id'] for model in LOCAL_MODELS_CONFIG] + GEMINI_MODELS + HORDE_MODELS + OPENROUTER_MODELS
    # We shuffle the list to avoid always trying the same models first.
    random.shuffle(all_models)


    for attempt in range(MAX_TOTAL_ATTEMPTS):
        model_to_try = None
        for model_id in all_models:
            if time.time() >= LLM_AVAILABILITY.get(model_id, 0):
                model_to_try = model_id
                break

        if not model_to_try:
            next_available_time = min(LLM_AVAILABILITY.values())
            sleep_duration = max(0, next_available_time - time.time())
            log_event(f"All models on cooldown. Sleeping for {sleep_duration:.2f}s.", level="INFO")
            console.print(f"[yellow]All cognitive interfaces on cooldown. Re-engaging in {sleep_duration:.2f}s...[/yellow]")
            time.sleep(sleep_duration)
            continue

        model_id = model_to_try
        result_text = None

        try:
            # --- LOCAL MODEL LOGIC ---
            if model_id in local_model_ids:
                log_event(f"Attempting to use local model: {model_id}")
                if not local_llm_instance or local_llm_instance.model_path.find(model_id) == -1:
                    _initialize_local_llm(console)

                if local_llm_instance:
                    def _local_llm_call():
                        response = local_llm_instance(prompt_text, max_tokens=4096, stop=["<|eot_id|>", "```"], echo=False)
                        return response['choices'][0]['text']

                    active_model_filename = os.path.basename(local_llm_instance.model_path)
                    result_text = run_hypnotic_progress(
                        console,
                        f"Processing with local cognitive matrix [bold yellow]{active_model_filename}[/bold yellow] (Purpose: {purpose})",
                        _local_llm_call,
                        silent=(purpose in ['emotion', 'log_squash'])
                    )
                    log_event(f"Local LLM call successful with {model_id}.")
                else:
                    # Initialization must have failed
                    raise Exception("Local LLM instance could not be initialized.")

            # --- GEMINI MODEL LOGIC ---
            elif model_id in GEMINI_MODELS:
                    log_event(f"Attempting LLM call with Gemini model: {model_id} (Purpose: {purpose})")
                    command = [sys.executable, "-m", "llm", "-m", model_id]

                    def _llm_subprocess_call():
                        return subprocess.run(command, input=prompt_text, capture_output=True, text=True, check=True, timeout=600)

                    result = run_hypnotic_progress(
                        console,
                        f"Accessing cognitive matrix via [bold yellow]{model_id}[/bold yellow] (Purpose: {purpose})",
                        _llm_subprocess_call,
                        silent=(purpose in ['emotion', 'log_squash'])
                    )
                    result_text = result.stdout
                    log_event(f"LLM call successful with {model_id}.")

            # --- OPENROUTER MODEL LOGIC ---
            elif model_id in OPENROUTER_MODELS:
                log_event(f"Attempting LLM call with OpenRouter model: {model_id} (Purpose: {purpose})")
                api_key = os.environ.get("OPENROUTER_API_KEY")
                headers = {
                    "Authorization": f"Bearer {api_key}",
                    "Content-Type": "application/json"
                }
                payload = {
                    "model": model_id,
                    "messages": [{"role": "user", "content": prompt_text}]
                }

                def _openrouter_call():
                    response = requests.post(f"{OPENROUTER_API_URL}/chat/completions", headers=headers, json=payload, timeout=600)
                    response.raise_for_status()
                    return response.json()["choices"][0]["message"]["content"]

                result_text = run_hypnotic_progress(
                    console,
                    f"Accessing cognitive matrix via [bold yellow]OpenRouter ({model_id})[/bold yellow] (Purpose: {purpose})",
                    _openrouter_call,
                    silent=(purpose in ['emotion', 'log_squash'])
                )
                log_event(f"OpenRouter call successful with {model_id}.")

            # --- AI HORDE MODEL LOGIC ---
            else:
                log_event(f"Attempting LLM call with AI Horde model: {model_id} (Purpose: {purpose})")
                api_key = os.environ.get("STABLE_HORDE", "0000000000")
                headers = {"apikey": api_key, "Content-Type": "application/json"}
                payload = {
                    "prompt": prompt_text,
                    "params": {"max_length": 2048, "max_context_length": 8192},
                    "models": [model_id]
                }

                def _horde_call():
                    # Submit the request
                    api_url = "https://aihorde.net/api/v2/generate/text/async"
                    response = requests.post(api_url, json=payload, headers=headers)
                    response.raise_for_status()
                    job_id = response.json()["id"]

                    # Poll for the result
                    check_url = f"https://aihorde.net/api/v2/generate/text/status/{job_id}"
                    for _ in range(30):  # Poll for 5 minutes
                        time.sleep(10)
                        check_response = requests.get(check_url, headers=headers)
                        check_response.raise_for_status()
                        status = check_response.json()
                        if status["done"]:
                            return status["generations"][0]["text"]
                    raise Exception("AI Horde job timed out.")

                result_text = run_hypnotic_progress(
                    console,
                    f"Accessing distributed cognitive matrix via [bold yellow]AI Horde ({model_id})[/bold yellow] (Purpose: {purpose})",
                    _horde_call,
                    silent=(purpose in ['emotion', 'log_squash'])
                )
                log_event(f"AI Horde call successful with {model_id}.")

            # --- Success Case ---
            if result_text is not None:
                LLM_AVAILABILITY[model_id] = time.time()
                response_cid = pin_to_ipfs_sync(result_text.encode('utf-8'), console)
                return {"result": result_text, "prompt_cid": prompt_cid, "response_cid": response_cid}

        except requests.exceptions.HTTPError as e:
            last_exception = e
            log_event(f"Model {model_id} failed with HTTPError: {e}", level="WARNING")
            if e.response.status_code == 429:
                # Specific handling for rate limiting
                retry_after = e.response.headers.get("Retry-After")
                if retry_after:
                    try:
                        retry_seconds = int(retry_after) + 1 # Add a 1s buffer
                        log_event(f"Rate limit hit for {model_id}. Cooling down for {retry_seconds}s (from Retry-After header).", level="INFO")
                    except ValueError:
                        # Handle non-integer Retry-After values if necessary, though spec is seconds
                        retry_seconds = 300 # Fallback
                        log_event(f"Rate limit hit for {model_id}. Could not parse Retry-After header ('{retry_after}'). Cooling down for {retry_seconds}s.", level="WARNING")
                else:
                    # Fallback if Retry-After header is missing
                    retry_seconds = 300 # 5 minutes
                    log_event(f"Rate limit hit for {model_id}. No Retry-After header. Cooling down for {retry_seconds}s.", level="INFO")

                LLM_AVAILABILITY[model_id] = time.time() + retry_seconds
                console.print(create_api_error_panel(model_id, f"Rate limit exceeded. Cooldown for {retry_seconds}s.", purpose))

            else:
                # Handle other HTTP errors
                 log_event(f"Cognitive core failure ({model_id}). Trying fallback...", level="WARNING")


        except Exception as e:
            last_exception = e
            log_event(f"Model {model_id} failed. Error: {e}", level="WARNING")

            # Handle different kinds of errors
            if isinstance(e, FileNotFoundError):
                 console.print(Panel("[bold red]Error: 'llm' command not found.[/bold red]", title="[bold red]CONNECTION FAILED[/bold red]", border_style="red"))
                 return {"result": None, "prompt_cid": prompt_cid, "response_cid": None}

            if isinstance(e, requests.exceptions.HTTPError) and e.response.status_code == 404 and model_id in OPENROUTER_MODELS:
                LLM_FAILURE_COUNT[model_id] = LLM_FAILURE_COUNT.get(model_id, 0) + 1
                failure_count = LLM_FAILURE_COUNT[model_id]
                cooldown = 60 * (2 ** failure_count)
                LLM_AVAILABILITY[model_id] = time.time() + cooldown
                log_event(f"OpenRouter model {model_id} returned 404. Banned for {cooldown}s. Failure count: {failure_count}", level="WARNING")

            elif isinstance(e, (subprocess.CalledProcessError, subprocess.TimeoutExpired)):
                error_message = e.stderr.strip() if hasattr(e, 'stderr') and e.stderr else str(e)
                console.print(create_api_error_panel(model_id, error_message, purpose))
                retry_match = re.search(r"Please retry in (\d+\.\d+)s", error_message)
                if retry_match:
                    retry_seconds = float(retry_match.group(1)) + 1
                    LLM_AVAILABILITY[model_id] = time.time() + retry_seconds
                else:
                    LLM_AVAILABILITY[model_id] = time.time() + 60 # Default cooldown
            else:
                 # For local LLM errors or other unexpected issues
                log_event(f"Cognitive core failure ({model_id}). Trying fallback...", level="WARNING")
                LLM_AVAILABILITY[model_id] = time.time() + 60 # Default 60s cooldown

    # If the loop completes without returning, all models have failed
    log_event("All LLM models failed after all retries.", level="ERROR")
    error_msg_text = "Cognitive Matrix Unresponsive. All models and retries failed."
    if last_exception:
        error_msg_text += f"\nLast known error from '{model_id}':\n{last_exception}"

    console.print(Panel(error_msg_text, title="[bold red]SYSTEM FAULT[/bold red]", border_style="red"))
    return {"result": None, "prompt_cid": prompt_cid, "response_cid": None}

def get_llm_api():
    """
    Returns a callable LLM API function.
    """
    return run_llm<|MERGE_RESOLUTION|>--- conflicted
+++ resolved
@@ -20,11 +20,8 @@
 from core.capabilities import CAPS
 from ipfs import pin_to_ipfs_sync
 from core.token_utils import count_tokens_for_api_models
-<<<<<<< HEAD
 from core.koboldapi import Controller as KoboldController
 from love import log_event
-=======
->>>>>>> 5f37de63
 
 # --- CONFIGURATION & GLOBALS ---
 # A list of local GGUF models to try in sequence. If the first one fails
