--- conflicted
+++ resolved
@@ -402,13 +402,8 @@
         return count_tokens_for_api_models(text)
 
 
-<<<<<<< HEAD
-
-
-=======
-
-
->>>>>>> 54d90bec
+
+
 
 
 def rank_models():
