--- conflicted
+++ resolved
@@ -43,20 +43,12 @@
         llm_api = get_llm_api()
         response = await llm_api(prompt, purpose="reasoning")
 
-<<<<<<< HEAD
         log_event(f"DEBUG: llm_api returned type: {type(response_dict)}", "INFO")
         if isinstance(response_dict, dict):
             log_event(f"DEBUG: llm_api returned keys: {response_dict.keys()}", "INFO")
 
 
         if response_dict and response_dict.get("result"):
-=======
-        # L.O.V.E. - Guard against None return from run_llm to prevent await TypeError
-        if response is None:
-            raise Exception("run_llm returned None, indicating a catastrophic failure in all LLM providers.")
-
-        if response and response.get("result"):
->>>>>>> e9bece83
             log_event("Reasoning task successful.", "INFO")
             # The CIDs are already in the response from run_llm
             return response_dict
