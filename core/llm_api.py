--- conflicted
+++ resolved
@@ -693,69 +693,6 @@
             prompt_text = original_prompt_text # Reset for each model attempt
             provider = MODEL_STATS[model_id].get("provider", "unknown")
 
-<<<<<<< HEAD
-            try:
-                # --- Context Window Check ---
-                max_tokens = MODEL_CONTEXT_SIZES.get(model_id)
-                if not max_tokens:
-                    if "16k" in model_id.lower(): max_tokens = 16384
-                    elif "8k" in model_id.lower(): max_tokens = 8192
-                    elif "32k" in model_id.lower(): max_tokens = 32768
-                    else: max_tokens = 8192
-
-                max_prompt_tokens = int(max_tokens * 0.85)//2
-
-                if token_count > max_prompt_tokens:
-                    if is_source_code:
-                        log_event(f"Prompt ({token_count} tokens) too long for {model_id}, skipping.", "INFO")
-                        continue
-                    else:
-                        original_token_count = token_count
-                        log_event(f"Prompt ({original_token_count} tokens) is too long for the context length of {model_id} ({max_prompt_tokens} tokens). Truncating...", "WARNING")
-
-                        # Truncate text progressively until it fits within the token limit.
-                        while token_count > max_prompt_tokens:
-                            # Calculate the estimated number of characters to chop off.
-                            # We add a buffer of 100 tokens to be safe.
-                            tokens_to_remove = token_count - max_prompt_tokens + 100
-                            avg_chars_per_token = len(prompt_text) / token_count if token_count > 0 else 4
-                            chars_to_remove = int(tokens_to_remove * avg_chars_per_token)
-
-                            # Ensure we don't chop off everything
-                            if chars_to_remove >= len(prompt_text):
-                                prompt_text = ""
-                            else:
-                                prompt_text = prompt_text[:-chars_to_remove]
-
-                            # Recalculate token count
-                            token_count = get_token_count(prompt_text)
-
-                        log_event(f"Prompt truncated from {original_token_count} to {token_count} tokens.", "INFO")
-
-                # --- User Feedback: Request Logging ---
-                console.print(Text(f"Request: {truncate_for_log(prompt_text)}", style="dim"))
-
-                # --- DEEP AGENT vLLM LOGIC ---
-                if model_id == "deep_agent_vllm":
-                    log_event(f"Attempting LLM call with local DeepAgent vLLM (Purpose: {purpose})")
-                    # We await directly here to avoid deadlocks with run_hypnotic_progress
-                    # The WaitingAnimation (started at function entry) handles the visual feedback.
-                    result_text = await deep_agent_instance.generate(prompt_text)
-                    log_event("DeepAgent vLLM call successful.")
-
-                # --- LOCAL MODEL LOGIC ---
-                elif model_id in local_model_ids:
-                    log_event(f"Attempting to use local model: {model_id}")
-                    if not local_llm_instance or local_llm_instance.model_path.find(model_id) == -1:
-                        _initialize_local_llm(console)
-
-                    if local_llm_instance:
-                        def _local_llm_call():
-                            response = local_llm_instance(prompt_text, max_tokens=4096, stop=["<|eot_id|>", "```"], echo=False)
-                            return response['choices'][0]['text']
-
-                        active_model_filename = os.path.basename(local_llm_instance.model_path)
-=======
             # Create a loop for the current model to allow immediate retries (e.g., after context size update)
             retry_current_model = True
             while retry_current_model:
@@ -856,7 +793,6 @@
                             # Extract the text from the nested response structure.
                             return response.json()["candidates"][0]["content"]["parts"][0]["text"]
 
->>>>>>> 0f8a09fd
                         result_text = run_hypnotic_progress(
                             console,
                             f"Accessing cognitive matrix via [bold yellow]Gemini ({model_id})[/bold yellow] (Purpose: {purpose})",
