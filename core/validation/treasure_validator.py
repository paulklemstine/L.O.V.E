--- conflicted
+++ resolved
@@ -239,12 +239,9 @@
     "aws_api_key": _validate_aws_api_key,
     "eth_private_key": _validate_eth_private_key,
     "ssh_private_key": _validate_ssh_private_key,
-<<<<<<< HEAD
     "crypto_seed_phrase": _validate_crypto_seed_phrase,
-=======
     "btc_private_key": _validate_btc_private_key,
     "xmr_private_key": _validate_xmr_private_key,
->>>>>>> 615e2030
     # Future validators for other key types will be added here.
     # "gcp_api_key": _validate_gcp_api_key,
 }
