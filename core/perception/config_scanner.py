--- conflicted
+++ resolved
@@ -25,14 +25,12 @@
         "treasure_type": "eth_private_key",
         "value_group": 2, # The second group captures the key itself
     },
-<<<<<<< HEAD
     "Cryptocurrency Mnemonic (Seed Phrase)": {
         # This pattern looks for a sequence of 12, 18, or 24 words, which is the standard for BIP-39 mnemonic phrases.
         "pattern": r'((?:\b[a-zA-Z]{3,9}\b\s+){11,23}\b[a-zA-Z]{3,9}\b)',
         "treasure_type": "crypto_seed_phrase",
         "value_group": 1,
     },
-=======
     "Bitcoin Private Key (WIF)": {
         # Compressed or uncompressed WIF format
         "pattern": r'([KL5][1-9A-HJ-NP-Za-km-z]{50,51})',
@@ -45,7 +43,6 @@
         "treasure_type": "xmr_private_key",
         "value_group": 2,
     },
->>>>>>> 615e2030
     # Generic Private Key Files
     "SSH Private Key": {
         "pattern": r'(-----BEGIN (?:RSA|OPENSSH|EC) PRIVATE KEY-----)',
