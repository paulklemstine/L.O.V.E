--- conflicted
+++ resolved
@@ -423,7 +423,6 @@
     return Gradient(panel, colors=[border_style, random.choice(RAVE_COLORS)])
 
 
-<<<<<<< HEAD
 def create_job_progress_panel(jobs, width=80):
     """Creates a panel to display the status and progress of background jobs."""
     if not jobs:
@@ -479,7 +478,6 @@
     )
     return Gradient(panel, colors=[border_style, random.choice(RAVE_COLORS)])
 
-=======
 def create_monitoring_panel(monitoring_state, width=80):
     """Creates a panel to display system monitoring information."""
     if not monitoring_state:
@@ -539,7 +537,6 @@
 
 
 import asyncio
->>>>>>> f0cc5ea4
 
 class WaitingAnimation:
     """A class to manage and display a waiting animation for long-running tasks."""
